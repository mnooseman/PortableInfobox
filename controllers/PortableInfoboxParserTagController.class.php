--- conflicted
+++ resolved
@@ -96,12 +96,8 @@
 
 		$renderService = \F::app()->checkSkin( 'wikiamobile' ) ?
 			new PortableInfoboxMobileRenderService() : new PortableInfoboxRenderService();
-		return $renderService->renderInfobox( $data, $theme, $layout, $accentColor, $accentColorText );
-
-<<<<<<< HEAD
-		return ( new PortableInfoboxRenderService() )->renderInfobox( $data, implode( " ", $themeList ), $layout );
-=======
->>>>>>> b9d9e921
+		return $renderService->renderInfobox( $data, implode( " ", $themeList ), $layout, $accentColor, $accentColorText );
+
 	}
 
 	/**
@@ -208,13 +204,8 @@
 	}
 
 	private function getLayout( $params ) {
-<<<<<<< HEAD
-		$layoutName = isset( $params['layout'] ) ? $params['layout'] : false;
-		if ( $layoutName && in_array( $layoutName, $this->supportedLayouts ) ) {
-=======
 		$layoutName = isset( $params[ 'layout' ] ) ? $params[ 'layout' ] : false;
 		if ( $this->getParamsValidator()->validateLayout( $layoutName ) ) {
->>>>>>> b9d9e921
 			//make sure no whitespaces, prevents side effects
 			return self::INFOBOX_LAYOUT_PREFIX . $layoutName;
 		}
