--- conflicted
+++ resolved
@@ -75,16 +75,11 @@
 		if ( !isset( $params ) ) {
 			$params = ( $infoboxNode instanceof Nodes\NodeInfobox ) ? $infoboxNode->getParams() : [ ];
 		}
-<<<<<<< HEAD
 
 		$infoboxParamsValidator = new Wikia\PortableInfobox\Helpers\InfoboParamsValidator();
 		$infoboxParamsValidator->validateParams( $params );
 
-		$data = $infoboxParser->getDataFromXmlString( $markup );
-=======
 		$data = $infoboxNode->getRenderData();
-
->>>>>>> bec30303
 		//save for later api usage
 		$this->saveToParserOutput( $parser->getOutput(), $infoboxNode );
 
@@ -143,7 +138,6 @@
 
 	private function handleError( $message ) {
 		$renderedValue = '<strong class="error"> ' . $message . '</strong>';
-
 		return [ $renderedValue, 'markerType' => 'nowiki' ];
 	}
 
@@ -154,6 +148,7 @@
 		} else {
 			$renderedValue = $errorRenderer->renderArticleMsgView();
 		}
+
 		return [ $renderedValue, 'markerType' => 'nowiki' ];
 	}
 
