<?php

use Wikia\PortableInfobox\Parser\Nodes;

class PortableInfoboxParserTagController extends WikiaController {
	const PARSER_TAG_NAME = 'infobox';
	const INFOBOXES_PROPERTY_NAME = 'infoboxes';
	const DEFAULT_THEME_NAME = 'wikia';
	const DEFAULT_LAYOUT_NAME = 'default';
	const INFOBOX_THEME_PREFIX = 'portable-infobox-theme-';
	const INFOBOX_LAYOUT_PREFIX = 'portable-infobox-layout-';

	private $markerNumber = 0;
	private $markers = [ ];
	private $supportedLayouts = [
		'default',
		'tabular'
	];

	protected static $instance;

	/**
	 * @return PortableInfoboxParserTagController
	 */
	public static function getInstance() {
		if ( !isset( static::$instance ) ) {
			static::$instance = new PortableInfoboxParserTagController();
		}

		return static::$instance;
	}

	/**
	 * @desc Parser hook: used to register parser tag in MW
	 *
	 * @param Parser $parser
	 *
	 * @return bool
	 */
	public static function parserTagInit( Parser $parser ) {
		$parser->setHook( self::PARSER_TAG_NAME, [ static::getInstance(), 'renderInfobox' ] );

		return true;
	}

	/**
	 * Parser hook: used to replace infobox markes put on rendering
	 *
	 * @param $text
	 *
	 * @return string
	 */
	public static function replaceInfoboxMarkers( &$parser, &$text ) {
		$text = static::getInstance()->replaceMarkers( $text );

		return true;
	}

	/**
	 * @param $markup
	 * @param Parser $parser
	 * @param PPFrame $frame
	 * @param array $params
	 *
	 * @return string
	 * @throws UnimplementedNodeException when node used in markup does not exists
	 * @throws XmlMarkupParseErrorException xml not well formatted
	 */
	public function render( $markup, Parser $parser, PPFrame $frame, $params = null ) {
		$infoboxNode = Nodes\NodeFactory::newFromXML( $markup, $this->getFrameParams( $frame ) );
		$infoboxNode->setExternalParser( new Wikia\PortableInfobox\Parser\MediaWikiParserService( $parser, $frame ) );

		//get params if not overridden
		if ( !isset( $params ) ) {
			$params = ( $infoboxNode instanceof Nodes\NodeInfobox ) ? $infoboxNode->getParams() : [ ];
		}
		$data = $infoboxNode->getRenderData();

		//save for later api usage
		$this->saveToParserOutput( $parser->getOutput(), $infoboxNode );

		$theme = $this->getThemeWithDefault( $params, $frame );
<<<<<<< HEAD

		return ( new PortableInfoboxRenderService() )->renderInfobox( $data, $theme );
=======
		$layout = $this->getLayout( $params );
		return ( new PortableInfoboxRenderService() )->renderInfobox( $data, $theme, $layout );
>>>>>>> 96c1c691
	}

	/**
	 * @desc Renders Infobox
	 *
	 * @param String $text
	 * @param Array $params
	 * @param Parser $parser
	 * @param PPFrame $frame
	 *
	 * @returns String $html
	 */
	public function renderInfobox( $text, $params, $parser, $frame ) {
		global $wgArticleAsJson;
		$this->markerNumber++;
		$markup = '<' . self::PARSER_TAG_NAME . '>' . $text . '</' . self::PARSER_TAG_NAME . '>';

		try {
			$renderedValue = $this->render( $markup, $parser, $frame, $params );
		} catch ( \Wikia\PortableInfobox\Parser\Nodes\UnimplementedNodeException $e ) {
			return $this->handleError( wfMessage( 'unimplemented-infobox-tag', [ $e->getMessage() ] )->escaped() );
		} catch ( \Wikia\PortableInfobox\Parser\XmlMarkupParseErrorException $e ) {
			return $this->handleError( wfMessage( 'xml-parse-error' ) );
		}

		if ( $wgArticleAsJson ) {
			// (wgArticleAsJson == true) it means that we need to encode output for use inside JSON
			$renderedValue = trim( json_encode( $renderedValue ), '"' );
		}

		$marker = $parser->uniqPrefix() . "-" . self::PARSER_TAG_NAME . "-{$this->markerNumber}\x7f-QINU";
		$this->markers[ $marker ] = $renderedValue;

		return [ $marker, 'markerType' => 'nowiki' ];
	}

	public function replaceMarkers( $text ) {
		return strtr( $text, $this->markers );
	}

	protected function saveToParserOutput( \ParserOutput $parserOutput, Nodes\NodeInfobox $raw ) {
		if ( $raw ) {
			$infoboxes = $parserOutput->getProperty( self::INFOBOXES_PROPERTY_NAME );
			$infoboxes[ ] = [ 'data' => $raw->getRenderData(), 'sources' => $raw->getSource() ];
			$parserOutput->setProperty( self::INFOBOXES_PROPERTY_NAME, $infoboxes );
		}
	}

	private function handleError( $message ) {
		$renderedValue = '<strong class="error"> ' . $message . '</strong>';

		return [ $renderedValue, 'markerType' => 'nowiki' ];
	}

	private function getThemeWithDefault( $params, PPFrame $frame ) {
		$value = isset( $params[ 'theme-source' ] ) ? $frame->getArgument( $params[ 'theme-source' ] ) : false;
		$themeName = $this->getThemeName( $params, $value );

		//make sure no whitespaces, prevents side effects
		return Sanitizer::escapeClass( self::INFOBOX_THEME_PREFIX . preg_replace( '|\s+|s', '-', $themeName ) );
	}

	private function getThemeName( $params, $value ) {
		return !empty( $value ) ? $value :
			// default logic
			( isset( $params[ 'theme' ] ) ? $params[ 'theme' ] : self::DEFAULT_THEME_NAME );
	}

	private function getLayout( $params ) {
		$layoutName = isset( $params[ 'layout' ] ) ? $params[ 'layout' ] : false;
		if ( $layoutName && in_array( $layoutName, $this->supportedLayouts ) ) {
			//make sure no whitespaces, prevents side effects
			return self::INFOBOX_LAYOUT_PREFIX . $layoutName;
		}
		return self::INFOBOX_LAYOUT_PREFIX . self::DEFAULT_LAYOUT_NAME;
	}

	/**
	 * Function ensures that arrays are used for merging
	 *
	 * @param PPFrame $frame
	 *
	 * @return array
	 */
	protected function getFrameParams( PPFrame $frame ) {
		//we use both getNamedArguments and getArguments to ensure we acquire variables no matter what frame is used
		$namedArgs = $frame->getNamedArguments();
		$namedArgs = isset( $namedArgs ) ? ( is_array( $namedArgs ) ? $namedArgs : [ $namedArgs ] ) : [ ];
		$args = $frame->getArguments();
		$args = isset( $args ) ? ( is_array( $args ) ? $args : [ $args ] ) : [ ];
		return array_merge( $namedArgs, $args );
	}
}<|MERGE_RESOLUTION|>--- conflicted
+++ resolved
@@ -80,13 +80,8 @@
 		$this->saveToParserOutput( $parser->getOutput(), $infoboxNode );
 
 		$theme = $this->getThemeWithDefault( $params, $frame );
-<<<<<<< HEAD
-
-		return ( new PortableInfoboxRenderService() )->renderInfobox( $data, $theme );
-=======
 		$layout = $this->getLayout( $params );
 		return ( new PortableInfoboxRenderService() )->renderInfobox( $data, $theme, $layout );
->>>>>>> 96c1c691
 	}
 
 	/**
@@ -177,6 +172,7 @@
 		$namedArgs = isset( $namedArgs ) ? ( is_array( $namedArgs ) ? $namedArgs : [ $namedArgs ] ) : [ ];
 		$args = $frame->getArguments();
 		$args = isset( $args ) ? ( is_array( $args ) ? $args : [ $args ] ) : [ ];
+
 		return array_merge( $namedArgs, $args );
 	}
 }