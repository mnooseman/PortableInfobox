<?php

class PortableInfoboxParserTagController extends WikiaController {
	const PARSER_TAG_NAME = 'infobox';
	const INFOBOXES_PROPERTY_NAME = 'infoboxes';
	const DEFAULT_THEME_NAME = 'wikia';
	const DEFAULT_LAYOUT_NAME = 'default';
	const INFOBOX_THEME_PREFIX = 'portable-infobox-theme-';
	const INFOBOX_LAYOUT_PREFIX = 'portable-infobox-layout-';

	private $markerNumber = 0;
	private $markers = [ ];
	private $layoutNames = [
		"tabular"
	];

	protected static $instance;

	/**
	 * @return PortableInfoboxParserTagController
	 */
	public static function getInstance() {
		if ( !isset( static::$instance ) ) {
			static::$instance = new PortableInfoboxParserTagController();
		}
		return static::$instance;
	}

	/**
	 * @desc Parser hook: used to register parser tag in MW
	 *
	 * @param Parser $parser
	 * @return bool
	 */
	public static function parserTagInit( Parser $parser ) {
		$parser->setHook( self::PARSER_TAG_NAME, [ static::getInstance(), 'renderInfobox' ] );
		return true;
	}

	/**
	 * Parser hook: used to replace infobox markes put on rendering
	 * @param $text
	 * @return string
	 */
	public static function replaceInfoboxMarkers( &$parser, &$text ) {
		$text = static::getInstance()->replaceMarkers( $text );
		return true;
	}

	/**
	 * @param $markup
	 * @param Parser $parser
	 * @param PPFrame $frame
	 * @return string
	 * @throws UnimplementedNodeException when node used in markup does not exists
	 * @throws XmlMarkupParseErrorException xml not well formatted
	 */
	public function render( $markup, Parser $parser, PPFrame $frame, $params = null ) {
		$infoboxParser = new Wikia\PortableInfobox\Parser\XmlParser( $this->getFrameParams( $frame ) );
		$infoboxParser->setExternalParser( new Wikia\PortableInfobox\Parser\MediaWikiParserService( $parser, $frame ) );

		//get params if not overridden
		if ( !isset( $params ) ) {
			$params = $infoboxParser->getInfoboxParams( $markup );
		}
		$data = $infoboxParser->getDataFromXmlString( $markup );
		//save for later api usage
		$this->saveToParserOutput( $parser->getOutput(), $data );

		$theme = $this->getThemeWithDefault( $params, $frame );
		return ( new PortableInfoboxRenderService() )->renderInfobox( $data, $theme );
	}

	/**
	 * @desc Renders Infobox
	 *
	 * @param String $text
	 * @param Array $params
	 * @param Parser $parser
	 * @param PPFrame $frame
	 * @returns String $html
	 */
	public function renderInfobox( $text, $params, $parser, $frame ) {
		global $wgArticleAsJson;
		$this->markerNumber++;
		$markup = '<' . self::PARSER_TAG_NAME . '>' . $text . '</' . self::PARSER_TAG_NAME . '>';

		try {
			$renderedValue = $this->render( $markup, $parser, $frame, $params );
		} catch ( \Wikia\PortableInfobox\Parser\Nodes\UnimplementedNodeException $e ) {
			return $this->handleError( wfMessage( 'unimplemented-infobox-tag', [ $e->getMessage() ] )->escaped() );
		} catch ( \Wikia\PortableInfobox\Parser\XmlMarkupParseErrorException $e ) {
			return $this->handleError( wfMessage( 'xml-parse-error' ) );
		}

<<<<<<< HEAD
		//save for later api usage
		$this->saveToParserOutput( $parser->getOutput(), $data );

		$renderer = new PortableInfoboxRenderService();
		$theme = $this->getThemeWithDefault( $params, $frame );
		$layout = $this->getLayout( $params );
		$renderedValue = $renderer->renderInfobox( $data, $theme, $layout );
=======
>>>>>>> 07dfc765
		if ( $wgArticleAsJson ) {
			// (wgArticleAsJson == true) it means that we need to encode output for use inside JSON
			$renderedValue = trim( json_encode( $renderedValue ), '"' );
		}

		$marker = $parser->uniqPrefix() . "-" . self::PARSER_TAG_NAME . "-{$this->markerNumber}-QINU";
		$this->markers[ $marker ] = $renderedValue;
		return [ $marker, 'markerType' => 'nowiki' ];
	}

	public function replaceMarkers( $text ) {
		return strtr( $text, $this->markers );
	}

	protected function saveToParserOutput( \ParserOutput $parserOutput, $raw ) {
		if ( !empty( $raw ) ) {
			$infoboxes = $parserOutput->getProperty( self::INFOBOXES_PROPERTY_NAME );
			$infoboxes[ ] = $raw;
			$parserOutput->setProperty( self::INFOBOXES_PROPERTY_NAME, $infoboxes );
		}
	}

	private function handleError( $message ) {
		$renderedValue = '<strong class="error"> ' . $message . '</strong>';
		return [ $renderedValue, 'markerType' => 'nowiki' ];
	}

	private function getThemeWithDefault( $params, PPFrame $frame ) {
		$value = isset( $params[ 'theme-source' ] ) ? $frame->getArgument( $params[ 'theme-source' ] ) : false;
		$themeName = $this->getThemeName( $params, $value );
		//make sure no whitespaces, prevents side effects
		return Sanitizer::escapeClass( self::INFOBOX_THEME_PREFIX . preg_replace( '|\s+|s', '-', $themeName ) );
	}

	private function getThemeName( $params, $value ) {
		return !empty( $value ) ? $value :
			// default logic
			( isset( $params[ 'theme' ] ) ? $params[ 'theme' ] : self::DEFAULT_THEME_NAME );
	}

<<<<<<< HEAD
	private function getLayout( $params ) {
		$layoutName = isset( $params[ 'layout' ] ) ? $params[ 'layout' ] : false;
		if ( $layoutName && in_array( $layoutName, $this->layoutNames ) ) {
			//make sure no whitespaces, prevents side effects
			return Sanitizer::escapeClass( self::INFOBOX_LAYOUT_PREFIX . preg_replace( '|\s+|s', '-', $layoutName ) );
		}
		return self::INFOBOX_LAYOUT_PREFIX . self::DEFAULT_LAYOUT_NAME;
	}
=======
	/**
	 * Function ensures that arrays are used for merging
	 * @param PPFrame $frame
	 * @return array
	 */
	protected function getFrameParams( PPFrame $frame ) {
		//we use both getNamedArguments and getArguments to ensure we acquire variables no matter what frame is used
		$namedArgs = $frame->getNamedArguments();
		$namedArgs = isset( $namedArgs ) ? ( is_array( $namedArgs ) ? $namedArgs : [ $namedArgs ] ) : [ ];
		$args = $frame->getArguments();
		$args = isset( $args ) ? ( is_array( $args ) ? $args : [ $args ] ) : [ ];

		return array_merge( $namedArgs, $args );
	}

>>>>>>> 07dfc765
}<|MERGE_RESOLUTION|>--- conflicted
+++ resolved
@@ -1,5 +1,4 @@
 <?php
-
 class PortableInfoboxParserTagController extends WikiaController {
 	const PARSER_TAG_NAME = 'infobox';
 	const INFOBOXES_PROPERTY_NAME = 'infoboxes';
@@ -10,12 +9,12 @@
 
 	private $markerNumber = 0;
 	private $markers = [ ];
-	private $layoutNames = [
-		"tabular"
+
+	private $supportedLayouts = [
+		'default',
+		'tabular'
 	];
-
 	protected static $instance;
-
 	/**
 	 * @return PortableInfoboxParserTagController
 	 */
@@ -25,7 +24,6 @@
 		}
 		return static::$instance;
 	}
-
 	/**
 	 * @desc Parser hook: used to register parser tag in MW
 	 *
@@ -36,7 +34,6 @@
 		$parser->setHook( self::PARSER_TAG_NAME, [ static::getInstance(), 'renderInfobox' ] );
 		return true;
 	}
-
 	/**
 	 * Parser hook: used to replace infobox markes put on rendering
 	 * @param $text
@@ -46,7 +43,6 @@
 		$text = static::getInstance()->replaceMarkers( $text );
 		return true;
 	}
-
 	/**
 	 * @param $markup
 	 * @param Parser $parser
@@ -58,7 +54,6 @@
 	public function render( $markup, Parser $parser, PPFrame $frame, $params = null ) {
 		$infoboxParser = new Wikia\PortableInfobox\Parser\XmlParser( $this->getFrameParams( $frame ) );
 		$infoboxParser->setExternalParser( new Wikia\PortableInfobox\Parser\MediaWikiParserService( $parser, $frame ) );
-
 		//get params if not overridden
 		if ( !isset( $params ) ) {
 			$params = $infoboxParser->getInfoboxParams( $markup );
@@ -66,11 +61,10 @@
 		$data = $infoboxParser->getDataFromXmlString( $markup );
 		//save for later api usage
 		$this->saveToParserOutput( $parser->getOutput(), $data );
-
 		$theme = $this->getThemeWithDefault( $params, $frame );
-		return ( new PortableInfoboxRenderService() )->renderInfobox( $data, $theme );
+		$layout = $this->getLayout( $params );
+		return ( new PortableInfoboxRenderService() )->renderInfobox( $data, $theme, $layout );
 	}
-
 	/**
 	 * @desc Renders Infobox
 	 *
@@ -84,7 +78,6 @@
 		global $wgArticleAsJson;
 		$this->markerNumber++;
 		$markup = '<' . self::PARSER_TAG_NAME . '>' . $text . '</' . self::PARSER_TAG_NAME . '>';
-
 		try {
 			$renderedValue = $this->render( $markup, $parser, $frame, $params );
 		} catch ( \Wikia\PortableInfobox\Parser\Nodes\UnimplementedNodeException $e ) {
@@ -92,31 +85,17 @@
 		} catch ( \Wikia\PortableInfobox\Parser\XmlMarkupParseErrorException $e ) {
 			return $this->handleError( wfMessage( 'xml-parse-error' ) );
 		}
-
-<<<<<<< HEAD
-		//save for later api usage
-		$this->saveToParserOutput( $parser->getOutput(), $data );
-
-		$renderer = new PortableInfoboxRenderService();
-		$theme = $this->getThemeWithDefault( $params, $frame );
-		$layout = $this->getLayout( $params );
-		$renderedValue = $renderer->renderInfobox( $data, $theme, $layout );
-=======
->>>>>>> 07dfc765
 		if ( $wgArticleAsJson ) {
 			// (wgArticleAsJson == true) it means that we need to encode output for use inside JSON
 			$renderedValue = trim( json_encode( $renderedValue ), '"' );
 		}
-
 		$marker = $parser->uniqPrefix() . "-" . self::PARSER_TAG_NAME . "-{$this->markerNumber}-QINU";
 		$this->markers[ $marker ] = $renderedValue;
 		return [ $marker, 'markerType' => 'nowiki' ];
 	}
-
 	public function replaceMarkers( $text ) {
 		return strtr( $text, $this->markers );
 	}
-
 	protected function saveToParserOutput( \ParserOutput $parserOutput, $raw ) {
 		if ( !empty( $raw ) ) {
 			$infoboxes = $parserOutput->getProperty( self::INFOBOXES_PROPERTY_NAME );
@@ -124,35 +103,29 @@
 			$parserOutput->setProperty( self::INFOBOXES_PROPERTY_NAME, $infoboxes );
 		}
 	}
-
 	private function handleError( $message ) {
 		$renderedValue = '<strong class="error"> ' . $message . '</strong>';
 		return [ $renderedValue, 'markerType' => 'nowiki' ];
 	}
-
 	private function getThemeWithDefault( $params, PPFrame $frame ) {
 		$value = isset( $params[ 'theme-source' ] ) ? $frame->getArgument( $params[ 'theme-source' ] ) : false;
 		$themeName = $this->getThemeName( $params, $value );
 		//make sure no whitespaces, prevents side effects
 		return Sanitizer::escapeClass( self::INFOBOX_THEME_PREFIX . preg_replace( '|\s+|s', '-', $themeName ) );
 	}
-
 	private function getThemeName( $params, $value ) {
 		return !empty( $value ) ? $value :
 			// default logic
 			( isset( $params[ 'theme' ] ) ? $params[ 'theme' ] : self::DEFAULT_THEME_NAME );
 	}
-
-<<<<<<< HEAD
 	private function getLayout( $params ) {
 		$layoutName = isset( $params[ 'layout' ] ) ? $params[ 'layout' ] : false;
-		if ( $layoutName && in_array( $layoutName, $this->layoutNames ) ) {
+		if ( $layoutName && in_array( $layoutName, $this->supportedLayouts ) ) {
 			//make sure no whitespaces, prevents side effects
 			return Sanitizer::escapeClass( self::INFOBOX_LAYOUT_PREFIX . preg_replace( '|\s+|s', '-', $layoutName ) );
 		}
 		return self::INFOBOX_LAYOUT_PREFIX . self::DEFAULT_LAYOUT_NAME;
 	}
-=======
 	/**
 	 * Function ensures that arrays are used for merging
 	 * @param PPFrame $frame
@@ -164,9 +137,6 @@
 		$namedArgs = isset( $namedArgs ) ? ( is_array( $namedArgs ) ? $namedArgs : [ $namedArgs ] ) : [ ];
 		$args = $frame->getArguments();
 		$args = isset( $args ) ? ( is_array( $args ) ? $args : [ $args ] ) : [ ];
-
 		return array_merge( $namedArgs, $args );
 	}
-
->>>>>>> 07dfc765
 }