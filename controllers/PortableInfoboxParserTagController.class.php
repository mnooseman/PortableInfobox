<?php

use Wikia\PortableInfobox\Parser\Nodes;
use \Wikia\PortableInfobox\Helpers\InvalidColorValueException;
use \Wikia\PortableInfobox\Helpers\InvalidInfoboxParamsException;
use \Wikia\PortableInfobox\Helpers\InfoboxParamsValidator;

class PortableInfoboxParserTagController extends WikiaController {
	const PARSER_TAG_NAME = 'infobox';
	const DEFAULT_THEME_NAME = 'wikia';
	const DEFAULT_LAYOUT_NAME = 'default';
	const INFOBOX_THEME_PREFIX = 'pi-theme-';
	const INFOBOX_LAYOUT_PREFIX = 'pi-layout-';

	private $markerNumber = 0;

	protected $markers = [ ];
	protected static $instance;

	/**
	 * @return PortableInfoboxParserTagController
	 */
	public static function getInstance() {
		if ( !isset( static::$instance ) ) {
			static::$instance = new PortableInfoboxParserTagController();
		}

		return static::$instance;
	}

	/**
	 * @desc Parser hook: used to register parser tag in MW
	 *
	 * @param Parser $parser
	 *
	 * @return bool
	 */
	public static function parserTagInit( Parser $parser ) {
		$parser->setHook( self::PARSER_TAG_NAME, [ static::getInstance(), 'renderInfobox' ] );

		return true;
	}

	/**
	 * Parser hook: used to replace infobox markes put on rendering
	 *
	 * @param $text
	 *
	 * @return string
	 */
	public static function replaceInfoboxMarkers( &$parser, &$text ) {
		global $wgArticleAsJson;
		// The replacements for ArticleAsJson are handled in PortableInfoboxHooks::onArticleAsJsonBeforeEncode
		if ( !$wgArticleAsJson ) {
			$text = static::getInstance()->replaceMarkers( $text );
		}

		return true;
	}

	/**
	 * @param $markup
	 * @param Parser $parser
	 * @param PPFrame $frame
	 * @param array $params
	 *
	 * @return string
	 * @throws UnimplementedNodeException when node used in markup does not exists
	 * @throws XmlMarkupParseErrorException xml not well formatted
	 * @throws InvalidInfoboxParamsException when unsupported attributes exist in params array
	 */
	public function render( $markup, Parser $parser, PPFrame $frame, $params = null ) {
		$frameArguments = $frame->getArguments();
		$infoboxNode = Nodes\NodeFactory::newFromXML( $markup, $frameArguments ? $frameArguments : [ ] );
		$infoboxNode->setExternalParser( new Wikia\PortableInfobox\Parser\MediaWikiParserService( $parser, $frame ) );

		//get params if not overridden
		if ( !isset( $params ) ) {
			$params = ( $infoboxNode instanceof Nodes\NodeInfobox ) ? $infoboxNode->getParams() : [ ];
		}

		$infoboxParamsValidator = new InfoboxParamsValidator();
		$infoboxParamsValidator->validateParams( $params );

		$data = $infoboxNode->getRenderData();
		//save for later api usage
		$this->saveToParserOutput( $parser->getOutput(), $infoboxNode );

		$theme = $this->getThemeWithDefault( $params, $frame );
		$layout = $this->getLayout( $params );
		$accentColor = $this->getColor( 'accent-color', $params, $frame );
		$accentColorText = $this->getColor( 'accent-color-text', $params, $frame );

<<<<<<< HEAD
		return ( new PortableInfoboxRenderService() )->renderInfobox( $data, $theme, $layout, $accentColor, $accentColorText );
=======
		$renderSerivce = \F::app()->checkSkin( 'wikiamobile' ) ?
			new MobileInfoboxRenderService() : new PortableInfoboxRenderService();
		return $renderSerivce->renderInfobox( $data, $theme, $layout );
>>>>>>> e4736fc7
	}

	/**
	 * @desc Renders Infobox
	 *
	 * @param String $text
	 * @param Array $params
	 * @param Parser $parser
	 * @param PPFrame $frame
	 *
	 * @returns String $html
	 */
	public function renderInfobox( $text, $params, $parser, $frame ) {
		$this->markerNumber++;
		$markup = '<' . self::PARSER_TAG_NAME . '>' . $text . '</' . self::PARSER_TAG_NAME . '>';

		try {
			$renderedValue = $this->render( $markup, $parser, $frame, $params );
		} catch ( \Wikia\PortableInfobox\Parser\Nodes\UnimplementedNodeException $e ) {
			return $this->handleError( wfMessage( 'portable-infobox-unimplemented-infobox-tag', [ $e->getMessage() ] )->escaped() );
		} catch ( \Wikia\PortableInfobox\Parser\XmlMarkupParseErrorException $e ) {
			return $this->handleXmlParseError( $e->getErrors(), $text );
		} catch ( InvalidInfoboxParamsException $e ) {
			return $this->handleError( wfMessage( 'portable-infobox-xml-parse-error-infobox-tag-attribute-unsupported', [ $e->getMessage() ] )->escaped() );
		} catch ( InvalidColorValueException $e ) {
			return $this->handleError(wfMessage( "portable-infobox-unsupported-color-format" )->escaped() );
		}

		$marker = $parser->uniqPrefix() . "-" . self::PARSER_TAG_NAME . "-{$this->markerNumber}" . Parser::MARKER_SUFFIX;
		$this->markers[ $marker ] = $renderedValue;

		return [ $marker, 'markerType' => 'nowiki' ];
	}

	/**
	 * @desc Moves the first marker to the top of article content
	 *
	 * @param String $text
	 */
	public function moveFirstMarkerToTop( &$text ) {
		if ( !empty( $this->markers ) ) {
			$firstMarker = array_keys( $this->markers )[ 0 ];

			// Skip if the first marker is already at the top
			if ( strpos( $text, $firstMarker ) !== 0 ) {
				// Remove first marker and the following whitespace
				$text = preg_replace( '/' . $firstMarker . '\s*/', '', $text, 1 );
				$text = $firstMarker . ' ' . $text;
			}
		}
	}

	public function replaceMarkers( $text ) {
		return strtr( $text, $this->markers );
	}

	protected function saveToParserOutput( \ParserOutput $parserOutput, Nodes\NodeInfobox $raw ) {
		// parser output stores this in page_props table, therefore we can reuse the data in data provider service
		// (see: PortableInfoboxDataService.class.php)
		if ( $raw ) {
			$infoboxes = json_decode( $parserOutput->getProperty( PortableInfoboxDataService::INFOBOXES_PROPERTY_NAME ), true );
			$infoboxes[] = [ 'data' => $raw->getRenderData(), 'sourcelabels' => $raw->getSourceLabel() ];
			$parserOutput->setProperty( PortableInfoboxDataService::INFOBOXES_PROPERTY_NAME, json_encode( $infoboxes ) );
		}
	}

	private function handleError( $message ) {
		$renderedValue = '<strong class="error"> ' . $message . '</strong>';

		return [ $renderedValue, 'markerType' => 'nowiki' ];
	}

	private function handleXmlParseError( $errors, $xmlMarkup ) {
		$errorRenderer = new PortableInfoboxErrorRenderService( $errors );
		if ( $this->wg->Title && $this->wg->Title->getNamespace() == NS_TEMPLATE ) {
			$renderedValue = $errorRenderer->renderMarkupDebugView( $xmlMarkup );
		} else {
			$renderedValue = $errorRenderer->renderArticleMsgView();
		}

		return [ $renderedValue, 'markerType' => 'nowiki' ];
	}

	private function getThemeWithDefault( $params, PPFrame $frame ) {
		$value = isset( $params[ 'theme-source' ] ) ? $frame->getArgument( $params[ 'theme-source' ] ) : false;
		$themeName = $this->getThemeName( $params, $value );

		//make sure no whitespaces, prevents side effects
		return Sanitizer::escapeClass( self::INFOBOX_THEME_PREFIX . preg_replace( '|\s+|s', '-', $themeName ) );
	}

	private function getThemeName( $params, $value ) {
		return !empty( $value ) ? $value :
			// default logic
			( isset( $params[ 'theme' ] ) ? $params[ 'theme' ] : self::DEFAULT_THEME_NAME );
	}

	private function getLayout( $params ) {
		$validator = new InfoboxParamsValidator();
		$layoutName = isset( $params[ 'layout' ] ) ? $params[ 'layout' ] : false;
		if ( $validator->validateLayout( $layoutName ) ) {
			//make sure no whitespaces, prevents side effects
			return self::INFOBOX_LAYOUT_PREFIX . $layoutName;
		}

		return self::INFOBOX_LAYOUT_PREFIX . self::DEFAULT_LAYOUT_NAME;
	}

	private function getColor( $colorName, $params, PPFrame $frame ) {
		$validator = new InfoboxParamsValidator();

		$sourceParam = $colorName . '-source';
		$defaultParam = $colorName . '-default';

		$sourceParamValue = trim( $frame->getArgument( $params[ $sourceParam ] ) );

		if ( isset( $params[ $sourceParam ] ) && !empty( $sourceParamValue ) ) {
			$color = $sourceParamValue;
		} else if ( isset( $params[ $defaultParam ] ) ) {
			$color = trim( $params[ $defaultParam ] );
		} else {
			return '';
		}

		$validator->validateColorValue( $color );

		return $color;
	}
}<|MERGE_RESOLUTION|>--- conflicted
+++ resolved
@@ -91,13 +91,11 @@
 		$accentColor = $this->getColor( 'accent-color', $params, $frame );
 		$accentColorText = $this->getColor( 'accent-color-text', $params, $frame );
 
-<<<<<<< HEAD
-		return ( new PortableInfoboxRenderService() )->renderInfobox( $data, $theme, $layout, $accentColor, $accentColorText );
-=======
+		//TODO: pass colors to render service
 		$renderSerivce = \F::app()->checkSkin( 'wikiamobile' ) ?
 			new MobileInfoboxRenderService() : new PortableInfoboxRenderService();
 		return $renderSerivce->renderInfobox( $data, $theme, $layout );
->>>>>>> e4736fc7
+
 	}
 
 	/**
