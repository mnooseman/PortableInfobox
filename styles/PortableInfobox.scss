@import 'skins/shared/color';
@import 'skins/shared/mixins/columns';
@import 'skins/shared/mixins/flexbox';

$infobox-width: 270px; // temporary value used to mach with Khal Drogo Infobox
$infobox-margin: 15px;
$infobox-item-margin: 5px;
$infobox-background: mix($color-page, $color-links, 90%);
@if ($is-dark-wiki) {
	$infobox-background: mix($color-page, $color-links, 85%);
}
$infobox-section-header-background: mix($color-page, $color-links, 75%);

.portable-infobox {
	background-color: $infobox-background;
	clear: right;
	float: right;
	margin: 0 0 $infobox-margin $infobox-margin;
	width: $infobox-width;

	// TODO: experimental wide infobox styles (remove or refactor)
	&.wide-infobox {
		@include column-count(3);
		@include column-gap($infobox-item-margin * 2);

		clear: both;
		float: none;
		margin: 0;
		width: 100%;

		.portable-infobox-item:not(.item-type-title) {
			@include column-break-inside(avoid);
		}

		.item-type-title {
			@include column-span(all);
		}
	}

	.portable-infobox-item-margins {
		padding: $infobox-item-margin $infobox-item-margin * 4 $infobox-item-margin $infobox-item-margin * 2;
	}

	.portable-infobox-image-wrapper {
		text-align: center;
	}

	.portable-infobox-image-caption {
		color: $color-alternate-text;
		font-size: 12px;
		font-style: italic;
		text-align: left;
	}

	.portable-infobox-header-background {
		background-color: $infobox-section-header-background;
	}

	.portable-infobox-header-font {
		font-size: 12px;
		font-weight: bold;
		line-height: 18px;
		margin-top: 0;
	}

	.portable-infobox-header,
	.portable-infobox-title {
		border: 0;

		margin: 0;
		padding: 0;
	}

	.portable-infobox-title {
		font-size: 18px;
		line-height: 28px;
	}

	.item-type-key-val:not(:last-of-type) {
		border-bottom: 1px solid $infobox-section-header-background;
	}

	.portable-infobox-item-label {
		margin-top: 0;
	}

	.portable-infobox-item-value {
		padding-left: $infobox-item-margin * 2;

		// experiment with removing margins on all children of data value
		> * {
			margin: 0;
		}

		ul,
		ol {
			list-style-position: inside;
		}
	}

	.portable-infobox-comparison {
		border-collapse: collapse;
		width: 100%;
	}

	.portable-infobox-comparison-set {
		display: block;
	}

	.portable-infobox-comparison-set-header {
		box-sizing: border-box;
		display: block;
		text-align: left;
		width: 100%;
	}

	.portable-infobox-comparison-item {
		box-sizing: border-box;
		vertical-align: top;
		width: $infobox-width / 2;

		&:first-of-type {
			border-right: 1px solid $infobox-section-header-background;
		}

		.item-type-key-val {
			border-bottom: 0;
			padding-right: $infobox-item-margin * 2;
		}
	}

	.group-layout-horizontal {

		&.item-type-group {
			display: table;
			table-layout: fixed;
			width: 100%;
		}

		.item-type-header {
			display: table-caption;
		}

		.item-type-key-val {
			border-bottom: 0;
			display: table-cell;
			padding: $infobox-item-margin;
			text-align: center;
		}

		.item-type-key-val:not(:last-of-type) {
			border-right: 1px solid $infobox-section-header-background;
		}

		.portable-infobox-item-label {
			overflow: hidden;
			vertical-align: top;
			white-space: nowrap;
		}

		.portable-infobox-item-value {
			padding-left: 0;
		}
	}
}

.portable-infobox-layout-tabular {
	> .item-type-key-val,
	.item-type-group:not(.group-layout-horizontal) .item-type-key-val {
		@include flexbox;
		@include flex-direction(row);
		box-sizing: border-box;
		overflow: hidden;
		width: 100%;

		.portable-infobox-item-label {
			@include flex-basis($infobox-width / 3);
			line-height: 20px;
			margin-bottom: inherit;
		}

		.portable-infobox-item-value {
			@include flex-basis($infobox-width * 2 / 3);
			font-size: 14px;
			line-height: 19px;
		}
<<<<<<< HEAD

		li {
			line-height: 19px;
			margin: 0;
		}
=======
>>>>>>> 545880a8
	}
}
<|MERGE_RESOLUTION|>--- conflicted
+++ resolved
@@ -184,13 +184,10 @@
 			font-size: 14px;
 			line-height: 19px;
 		}
-<<<<<<< HEAD
 
 		li {
 			line-height: 19px;
 			margin: 0;
 		}
-=======
->>>>>>> 545880a8
 	}
 }
