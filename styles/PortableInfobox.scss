@import 'skins/shared/color';
@import 'skins/shared/mixins/flexbox';
@import 'extensions/wikia/PortableInfobox/styles/PortableInfoboxVariables';

.portable-infobox {
	background-color: $infobox-background;
	clear: right;
	float: right;
	margin: 0 0 $infobox-margin $infobox-margin;
	width: $infobox-width;

	// **********  Overwrite styles from article  ********** //
	// (placing it within portable-infobox class makes it strong enough) //

	.pi-secondary-font {
		font-size: 12px;
		line-height: 18px;
		margin-top: 0;
	}

	.pi-header,
	.pi-title {
		border: 0;
		margin: 0;
		padding: 0;
	}

	.pi-title {
		font-size: 18px;
		line-height: 28px;
	}

	> .pi-item:last-child {
		border-bottom: 0;
	}

	.pi-data-label {
		margin-bottom: inherit;
		margin-top: 0;
	}

	.pi-data-value {
		> * {
			margin: 0;
		}
		li {
			line-height: 19px;
		}
	}
}

<<<<<<< HEAD
}

// **********  Default infobox styling ********** //

.pi-item-margins {
	padding: $infobox-item-margin $infobox-item-margin * 4 $infobox-item-margin $infobox-item-margin * 2;
}

.pi-image-wrapper {
	text-align: center;
}

.pi-caption {
	color: $color-alternate-text;
	font-size: 12px;
	font-style: italic;
	text-align: left;
}

.pi-secondary-background {
	background-color: $infobox-section-header-background;
}

.pi-secondary-font {
	font-weight: bold;
}

.pi-item-data:not(:last-of-type),
.pi-item-group {
	border-bottom: 1px solid $infobox-section-header-background;
}

.pi-item-data {
	@include flexbox;
	@include flex-direction(row);
	box-sizing: border-box;
	overflow: hidden;
	width: 100%;
}

.pi-data-label {
	@include flex-basis($infobox-width / 3);
}

.pi-data-value {
	font-size: 12px;
	line-height: 18px;
	padding-left: 0;//Overwritten anyway

	&:not(:first-child) {
		@include flex-basis($infobox-width * 2 / 3);
		padding-left: 10px;
	}

	// fix styles for children of data value
	> * {
		margin: 0;
	}

	ol,
	ul {
		list-style-position: inside;
	}

	li {
		margin: 0;
	}
}

.group-layout-horizontal {
	&.pi-item-group {
		display: table;
		table-layout: fixed;
		width: 100%;
	}

	.pi-item-header {
		display: table-caption;
	}

	.pi-item-data {
		border-bottom: 0;
		display: table-cell;
		padding: $infobox-item-margin;
		text-align: center;
	}

	.pi-item-data:not(:last-of-type) {
		border-right: 1px solid $infobox-section-header-background;
	}

	.pi-data-label {
		overflow: hidden;
		vertical-align: top;
		white-space: nowrap;
	}

	.pi-data-value {
		padding-left: 0;
=======
// **********  Special styles for HORIZONTAL group  ********** //

.portable-infobox-horizontal-group-content {
	border-spacing: 0;
	table-layout: fixed;
	width: 100%;

	.portable-infobox-header {
		padding: $infobox-item-margin $infobox-item-margin * 4 $infobox-item-margin $infobox-item-margin * 2;
		text-align: left;
	}

	.portable-infobox-horizontal-group-item {
		padding: $infobox-item-margin $infobox-item-margin * 2;
		vertical-align: top;

		&:not(:first-child) {
			border-left: 1px solid $infobox-section-header-background;
		}
	}

	.portable-infobox-item-label {
		padding-bottom: 0;
>>>>>>> a2680407
	}
}

// **********  Overwrite default styles for STACKED layout type  ********** //

.pi-layout-stacked {
	.pi-item-data {
		display: block;
	}

	.pi-data-value {
		font-size: 14px;
		line-height: 20px;
		padding-left: $infobox-item-margin * 2;
	}
}

// **********  Error handling styles  ********** //

.WikiaArticle {
	.pi-error-info {
		background-color: $color-error;
		color: $infobox-debug-error-msg-color;
		font-size: 18px;
		line-height: 28px;
		margin: 0;
		padding: $infobox-margin * 2 $infobox-debug-line-number-width;
	}

	.pi-debug {
		background-color: $color-unified-module-background;
		font-family: monospace;
		list-style: none;
		margin: 0;
		width: 100%;

		li {
			margin: 0;
		}

		.error {
			font-size: inherit;
		}
	}
}

.pi-debug-line {
	@include flexbox();
}

.pi-debug-line-number,
.pi-debug-line-code {
	box-sizing: border-box;
}

.pi-debug-line-number {
	@include flex-basis($infobox-debug-line-number-width);
	@include flex-shrink(0);
	padding-left: $infobox-item-margin * 2;
}

.pi-debug-error-massage {
	background-color: $infobox-debug-error-msg-bg;
	color: $infobox-debug-error-msg-color;
	font-family: Helvetica, Arial, sans-serif;
	margin: 20px 0 10px 25px;
	padding: $infobox-item-margin * 2 $infobox-item-margin * 3;
	position: relative;
	width: 400px;

	&:before {
		border-bottom: $infobox-margin solid $infobox-debug-error-msg-bg;
		border-left: $infobox-margin solid transparent;
		border-right: $infobox-margin solid transparent;
		content: '';
		display: block;
		height: 0;
		left: 25px;
		position: absolute;
		top: -$infobox-margin;
		width: 0;
	}

	.pi-debug-error-massage-item {
		margin: $infobox-item-margin 0;
	}
}
<|MERGE_RESOLUTION|>--- conflicted
+++ resolved
@@ -49,9 +49,6 @@
 	}
 }
 
-<<<<<<< HEAD
-}
-
 // **********  Default infobox styling ********** //
 
 .pi-item-margins {
@@ -119,50 +116,19 @@
 	}
 }
 
-.group-layout-horizontal {
-	&.pi-item-group {
-		display: table;
-		table-layout: fixed;
-		width: 100%;
-	}
-
-	.pi-item-header {
-		display: table-caption;
-	}
-
-	.pi-item-data {
-		border-bottom: 0;
-		display: table-cell;
-		padding: $infobox-item-margin;
-		text-align: center;
-	}
-
-	.pi-item-data:not(:last-of-type) {
-		border-right: 1px solid $infobox-section-header-background;
-	}
-
-	.pi-data-label {
-		overflow: hidden;
-		vertical-align: top;
-		white-space: nowrap;
-	}
-
-	.pi-data-value {
-		padding-left: 0;
-=======
 // **********  Special styles for HORIZONTAL group  ********** //
 
-.portable-infobox-horizontal-group-content {
+.pi-h-group-content {
 	border-spacing: 0;
 	table-layout: fixed;
 	width: 100%;
 
-	.portable-infobox-header {
+	.pi-header {
 		padding: $infobox-item-margin $infobox-item-margin * 4 $infobox-item-margin $infobox-item-margin * 2;
 		text-align: left;
 	}
 
-	.portable-infobox-horizontal-group-item {
+	.pi-h-group-item {
 		padding: $infobox-item-margin $infobox-item-margin * 2;
 		vertical-align: top;
 
@@ -171,9 +137,8 @@
 		}
 	}
 
-	.portable-infobox-item-label {
+	.pi-data-label {
 		padding-bottom: 0;
->>>>>>> a2680407
 	}
 }
 
