@import 'skins/shared/color';
@import 'skins/shared/mixins/columns';
@import 'skins/shared/mixins/flexbox';

$infobox-width: 270px; // temporary value used to mach with Khal Drogo Infobox
$infobox-margin: 15px;
$infobox-item-margin: 5px;
<<<<<<< HEAD
$infobox-background: mix($color-page, $color-links, 92%);
$infobox-section-header-background: transparentize($color-links, .9);
$infobox-debug-line-number-width: 50px;
$infobox-debug-error-msg-color: white;
$infobox-debug-error-msg-bg: black;


=======
$infobox-background: mix($color-page, $color-links, 90%);
@if ($is-dark-wiki) {
	$infobox-background: mix($color-page, $color-links, 85%);
}
$infobox-section-header-background: mix($color-page, $color-links, 75%);
>>>>>>> bec30303

.portable-infobox {
	background-color: $infobox-background;
	clear: right;
	float: right;
	margin: 0 0 $infobox-margin $infobox-margin;
	width: $infobox-width;

	// TODO: experimental wide infobox styles (remove or refactor)
	&.wide-infobox {
		@include column-count(3);
		@include column-gap($infobox-item-margin * 2);

		clear: both;
		float: none;
		margin: 0;
		width: 100%;

		.portable-infobox-item:not(.item-type-title) {
			@include column-break-inside(avoid);
		}

		.item-type-title {
			@include column-span(all);
		}
	}

	.portable-infobox-item-margins {
		padding: $infobox-item-margin $infobox-item-margin * 4 $infobox-item-margin $infobox-item-margin * 2;
	}

	.portable-infobox-image-wrapper {
		text-align: center;
	}

	.portable-infobox-image-caption {
		color: $color-alternate-text;
		font-size: 12px;
		font-style: italic;
		text-align: left;
	}

	.portable-infobox-header-background {
		background-color: $infobox-section-header-background;
	}

	.portable-infobox-header-font {
		font-size: 12px;
		font-weight: bold;
		line-height: 18px;
		margin-top: 0;
	}

	.portable-infobox-header,
	.portable-infobox-title {
		border: 0;

		margin: 0;
		padding: 0;
	}

	.portable-infobox-title {
		font-size: 18px;
		line-height: 28px;
	}

	.item-type-key-val:not(:last-of-type) {
		border-bottom: 1px solid $infobox-section-header-background;
	}

	.portable-infobox-item-label {
		margin-top: 0;
	}

	.portable-infobox-item-value {
		padding-left: $infobox-item-margin * 2;

		// experiment with removing margins on all children of data value
		> * {
			margin: 0;
		}

		ul,
		ol {
			list-style-position: inside;
		}
	}

	.portable-infobox-comparison {
		border-collapse: collapse;
		width: 100%;
	}

	.portable-infobox-comparison-set {
		display: block;
	}

	.portable-infobox-comparison-set-header {
		box-sizing: border-box;
		display: block;
		text-align: left;
		width: 100%;
	}

	.portable-infobox-comparison-item {
		box-sizing: border-box;
		vertical-align: top;
		width: $infobox-width / 2;

		&:first-of-type {
			border-right: 1px solid $infobox-section-header-background;
		}

		.item-type-key-val {
			border-bottom: 0;
			padding-right: $infobox-item-margin * 2;
		}
	}
<<<<<<< HEAD
}

.WikiaArticle {
	.portable-infobox-error-info {
		background-color: $color-error;
		color: $infobox-debug-error-msg-color;
		font-size: 18px;
		line-height: 28px;
		margin: 0;
		padding: $infobox-margin * 2 $infobox-debug-line-number-width;
	}

	.portable-infobox-debug {
		background-color: $color-unified-module-background;
		font-family: monospace;
		list-style: none;
		margin: 0;
		width: 100%;

		li {
			margin: 0;
		}

		.error {
			font-size: inherit;
		}
	}
}

.portable-infobox-debug-line {
	@include flexbox();
}

.portable-infobox-debug-line-number,
.portable-infobox-debug-line-code {
	box-sizing: border-box;
}

.portable-infobox-debug-line-number {
	@include flex-basis($infobox-debug-line-number-width);
	@include flex-shrink(0);
	padding-left: $infobox-item-margin * 2;
}

.portable-infobox-debug-error-massage {
	background-color: $infobox-debug-error-msg-bg;
	color: $infobox-debug-error-msg-color;
	font-family: Helvetica, Arial, sans-serif;
	margin: 20px 0 10px 25px;
	padding: $infobox-item-margin * 2 $infobox-item-margin * 3;
	position: relative;
	width: 400px;

	&:before {
		border-bottom: $infobox-margin solid $infobox-debug-error-msg-bg;
		border-left: $infobox-margin solid transparent;
		border-right: $infobox-margin solid transparent;
		content: '';
		display: block;
		height: 0;
		left: 25px;
		position: absolute;
		top: -$infobox-margin;
		width: 0;
	}

	.portable-infobox-debug-error-massage-item {
		margin: $infobox-item-margin 0;
	}
}
=======

	.group-layout-horizontal {

		&.item-type-group {
			display: table;
			table-layout: fixed;
			width: 100%;
		}

		.item-type-header {
			display: table-caption;
		}

		.item-type-key-val {
			border-bottom: 0;
			display: table-cell;
			padding: $infobox-item-margin;
			text-align: center;
		}

		.item-type-key-val:not(:last-of-type) {
			border-right: 1px solid $infobox-section-header-background;
		}

		.portable-infobox-item-label {
			overflow: hidden;
			vertical-align: top;
			white-space: nowrap;
		}

		.portable-infobox-item-value {
			padding-left: 0;
		}
	}
}

.portable-infobox-layout-tabular {
	> .item-type-key-val,
	.item-type-group:not(.group-layout-horizontal) .item-type-key-val {
		@include flexbox;
		@include flex-direction(row);
		box-sizing: border-box;
		overflow: hidden;
		width: 100%;

		.portable-infobox-item-label {
			@include flex-basis($infobox-width / 3);
			line-height: 20px;
			margin-bottom: inherit;
		}

		.portable-infobox-item-value {
			@include flex-basis($infobox-width * 2 / 3);
			font-size: 14px;
			line-height: 19px;
		}

		li {
			line-height: 19px;
			margin: 0;
		}
	}
}
>>>>>>> bec30303
<|MERGE_RESOLUTION|>--- conflicted
+++ resolved
@@ -5,21 +5,16 @@
 $infobox-width: 270px; // temporary value used to mach with Khal Drogo Infobox
 $infobox-margin: 15px;
 $infobox-item-margin: 5px;
-<<<<<<< HEAD
-$infobox-background: mix($color-page, $color-links, 92%);
-$infobox-section-header-background: transparentize($color-links, .9);
+$infobox-background: mix($color-page, $color-links, 90%);
+@if ($is-dark-wiki) {
+	$infobox-background: mix($color-page, $color-links, 85%);
+}
+$infobox-section-header-background: mix($color-page, $color-links, 75%);
 $infobox-debug-line-number-width: 50px;
 $infobox-debug-error-msg-color: white;
 $infobox-debug-error-msg-bg: black;
 
 
-=======
-$infobox-background: mix($color-page, $color-links, 90%);
-@if ($is-dark-wiki) {
-	$infobox-background: mix($color-page, $color-links, 85%);
-}
-$infobox-section-header-background: mix($color-page, $color-links, 75%);
->>>>>>> bec30303
 
 .portable-infobox {
 	background-color: $infobox-background;
@@ -138,7 +133,38 @@
 			padding-right: $infobox-item-margin * 2;
 		}
 	}
-<<<<<<< HEAD
+  	.group-layout-horizontal {
+		&.item-type-group {
+		  display: table;
+		  table-layout: fixed;
+		  width: 100%;
+		}
+	
+		.item-type-header {
+		  display: table-caption;
+		}
+	
+		.item-type-key-val {
+		  border-bottom: 0;
+		  display: table-cell;
+		  padding: $infobox-item-margin;
+		  text-align: center;
+		}
+	
+		.item-type-key-val:not(:last-of-type) {
+		  border-right: 1px solid $infobox-section-header-background;
+		}
+	
+		.portable-infobox-item-label {
+		  overflow: hidden;
+		  vertical-align: top;
+		  white-space: nowrap;
+		}
+	
+		.portable-infobox-item-value {
+		  padding-left: 0;
+		}
+  	}
 }
 
 .WikiaArticle {
@@ -209,42 +235,6 @@
 		margin: $infobox-item-margin 0;
 	}
 }
-=======
-
-	.group-layout-horizontal {
-
-		&.item-type-group {
-			display: table;
-			table-layout: fixed;
-			width: 100%;
-		}
-
-		.item-type-header {
-			display: table-caption;
-		}
-
-		.item-type-key-val {
-			border-bottom: 0;
-			display: table-cell;
-			padding: $infobox-item-margin;
-			text-align: center;
-		}
-
-		.item-type-key-val:not(:last-of-type) {
-			border-right: 1px solid $infobox-section-header-background;
-		}
-
-		.portable-infobox-item-label {
-			overflow: hidden;
-			vertical-align: top;
-			white-space: nowrap;
-		}
-
-		.portable-infobox-item-value {
-			padding-left: 0;
-		}
-	}
-}
 
 .portable-infobox-layout-tabular {
 	> .item-type-key-val,
@@ -273,4 +263,3 @@
 		}
 	}
 }
->>>>>>> bec30303
