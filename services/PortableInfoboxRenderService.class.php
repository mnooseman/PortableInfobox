--- conflicted
+++ resolved
@@ -41,32 +41,8 @@
 		foreach ( $infoboxdata as $item ) {
 			$type = $item[ 'type' ];
 
-<<<<<<< HEAD
-			switch ( $type ) {
-				case 'group':
-					$infoboxHtmlContent .= $this->renderGroup( $data, $colors );
-					break;
-				case 'navigation':
-					$infoboxHtmlContent .= $this->renderItem( 'navigation', $data );
-					break;
-				case 'title':
-					if ( !$helper->isMobile() ) {
-						$data = array_merge( $data, $colors );
-					}
-					// intentionally missing break statement
-				default:
-					if ( $helper->isMobile() && $helper->isValidHeroDataItem( $item, $heroData ) ) {
-						$heroData[ $type ] = $data;
-						continue;
-					}
-
-					if ( $helper->isTypeSupportedInTemplates( $type, self::getTemplates() ) ) {
-						$infoboxHtmlContent .= $this->renderItem( $type, $data );
-					};
-=======
 			if ( $this->templateEngine->isSupportedType( $type ) ) {
 				$infoboxHtmlContent .= $this->renderItem( $type, $item[ 'data' ] );
->>>>>>> e4736fc7
 			}
 		}
 
@@ -123,11 +99,7 @@
 	 *
 	 * @return string - group HTML markup
 	 */
-<<<<<<< HEAD
-	private function renderGroup( $groupData, $colors) {
-=======
 	protected function renderGroup( $groupData ) {
->>>>>>> e4736fc7
 		$cssClasses = [ ];
 		$helper = new PortableInfoboxRenderServiceHelper();
 		$groupHTMLContent = '';
@@ -144,15 +116,7 @@
 			foreach ( $dataItems as $item ) {
 				$type = $item[ 'type' ];
 
-<<<<<<< HEAD
-				if ( ($type === 'header' || $type === 'title') && !$helper->isMobile() ) {
-					$item[ 'data' ] = array_merge( $item[ 'data' ], $colors );
-				}
-
-				if ( $helper->isTypeSupportedInTemplates( $type, self::getTemplates() ) ) {
-=======
 				if ( $this->templateEngine->isSupportedType( $type ) ) {
->>>>>>> e4736fc7
 					$groupHTMLContent .= $this->renderItem( $type, $item[ 'data' ] );
 				}
 			}
