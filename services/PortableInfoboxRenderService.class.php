<?php

use Wikia\PortableInfobox\Helpers\PortableInfoboxImagesHelper;
use Wikia\PortableInfobox\Helpers\PortableInfoboxMustacheEngine;

class PortableInfoboxRenderService extends WikiaService {
	// keep synced with scss variables ($infobox-width)
	const DEFAULT_DESKTOP_INFOBOX_WIDTH = 270;
	const DEFAULT_EUROPA_INFOBOX_WIDTH = 300;

	const DEFAULT_DESKTOP_THUMBNAIL_WIDTH = 350;
	const EUROPA_THUMBNAIL_WIDTH = 310;

	protected $templateEngine;
	protected $imagesWidth = self::DEFAULT_DESKTOP_THUMBNAIL_WIDTH;
	protected $infoboxWidth = self::DEFAULT_DESKTOP_INFOBOX_WIDTH;
	protected $inlineStyles;

	private $helper;

	function __construct() {
		parent::__construct();
		$this->templateEngine = new PortableInfoboxMustacheEngine();
	}

	/**
	 * renders infobox
	 *
	 * @param array $infoboxdata
	 *
	 * @param $theme
	 * @param $layout
	 * @param $accentColor
	 * @param $accentColorText
	 * @return string - infobox HTML
	 */
	public function renderInfobox( array $infoboxdata, $theme, $layout, $accentColor, $accentColorText ) {
		$this->inlineStyles = $this->getInlineStyles( $accentColor, $accentColorText );

		// decide on image width, if europa go with bigger images! else default size
		if($this->isEuropaTheme()) {
			$this->imagesWidth = self::EUROPA_THUMBNAIL_WIDTH;
			$this->infoboxWidth = self::DEFAULT_EUROPA_INFOBOX_WIDTH;
		}

		$infoboxHtmlContent = $this->renderChildren( $infoboxdata );

		if ( !empty( $infoboxHtmlContent ) ) {
			$output = $this->renderItem( 'wrapper', [
				'content' => $infoboxHtmlContent,
				'theme' => $theme,
				'layout' => $layout,
				'isEuropaEnabled' => $this->isEuropaTheme()
			] );
		} else {
			$output = '';
		}

		return $output;
	}

	protected function getImageHelper() {
		if ( !isset( $this->helper ) ) {
			$this->helper = new PortableInfoboxImagesHelper();
		}
		return $this->helper;
	}

	/**
	 * Produces HTML output for item type and data
	 *
	 * @param $type
	 * @param array $data
	 * @return string
	 */
	protected function render( $type, array $data ) {
		return $this->templateEngine->render( $type, $data );
	}

	/**
	 * renders part of infobox
	 *
	 * @param string $type
	 * @param array $data
	 *
	 * @return string - HTML
	 */
	protected function renderItem( $type, array $data ) {
		switch ( $type ) {
			case 'group':
				$result = $this->renderGroup( $data );
				break;
			case 'header':
				$result = $this->renderHeader( $data );
				break;
			case 'image':
				$result = $this->renderImage( $data );
				break;
			case 'title':
				$result = $this->renderTitle( $data );
				break;
			default:
				$result = $this->render( $type, $data );
				break;
		}

		return $result;
	}

	/**
	 * renders group infobox component
	 *
	 * @param array $groupData
	 *
	 * @return string - group HTML markup
	 */
	protected function renderGroup( $groupData ) {
		$cssClasses = [ ];
		$groupHTMLContent = '';
		$children = $groupData['value'];
		$layout = $groupData['layout'];
		$collapse = $groupData['collapse'];
		$rowItems = $groupData['row-items'];

		if ( $rowItems > 0 ) {
			$items = $this->createSmartGroups( $children, $rowItems );
			$groupHTMLContent .= $this->renderChildren( $items );
		} elseif ( $layout === 'horizontal' ) {
			$groupHTMLContent .= $this->renderItem(
				'horizontal-group-content',
				$this->createHorizontalGroupData( $children )
			);
		} else {
			$groupHTMLContent .= $this->renderChildren( $children );
		}

		if ( $collapse !== null && count( $children ) > 0 && $children[0]['type'] === 'header' ) {
			$cssClasses[] = 'pi-collapse';
			$cssClasses[] = 'pi-collapse-' . $collapse;
		}

		return $this->render( 'group', [
			'content' => $groupHTMLContent,
			'cssClasses' => implode( ' ', $cssClasses )
		] );
	}

	/**
	 * If image element has invalid thumbnail, doesn't render this element at all.
	 *
	 * @param $data
	 * @return string
	 */
	protected function renderImage( $data ) {
		$helper = $this->getImageHelper();

		$data = $this->filterImageData( $data );
		$images = [ ];

<<<<<<< HEAD
		for ( $i = 0; $i < count( $data ); $i++ ) {
			$data[$i]['context'] = null;
			$data[$i] = $helper->extendImageData( $data[$i], $this->imagesWidth, $this->infoboxWidth );
=======
		foreach ( $data as $dataItem ) {
			$extendedItem = $dataItem;
			$extendedItem['context'] = null;
			$extendedItem = $helper->extendImageData( $extendedItem, $this->imagesWidth );
>>>>>>> 5af2d8df

			if ( !!$extendedItem ) {
				$images[] = $extendedItem;
			}
		}

		if ( count( $images ) === 0 ) {
			return '';
		}

		if ( count( $images ) === 1 ) {
			$data = $images[0];
			$templateName = 'image';
		} else {
			// More than one image means image collection
			$data = $helper->extendImageCollectionData( $images );
			$templateName = 'image-collection';
		}

		return $this->render( $templateName, $data );
	}

	protected function renderTitle( $data ) {
		$data['inlineStyles'] = $this->inlineStyles;

		return $this->render( 'title', $data );
	}

	protected function renderHeader( $data ) {
		$data['inlineStyles'] = $this->inlineStyles;

		return $this->render( 'header', $data );
	}

	protected function renderChildren( $children ) {
		$result = '';
		foreach ( $children as $child ) {
			$type = $child['type'];
			if ( $this->templateEngine->isSupportedType( $type ) ) {
				$result .= $this->renderItem( $type, $child['data'] );
			}
		}

		return $result;
	}

	private function filterImageData( $data ) {
		$dataWithCaption = array_filter($data, function( $item ) {
			return !empty( $item['caption'] );
		});

		$result = [];

		if ( !empty( $dataWithCaption ) ) {
			$result = $dataWithCaption;
		} elseif ( !empty( $data ) ) {
			$result = [ $data[0] ];
		}

		return $result;
	}

	private function getInlineStyles( $accentColor, $accentColorText ) {
		$backgroundColor = empty( $accentColor ) ? '' : "background-color:{$accentColor};";
		$color = empty( $accentColorText ) ? '' : "color:{$accentColorText};";

		return "{$backgroundColor}{$color}";
	}

	private function createHorizontalGroupData( $groupData ) {
		$horizontalGroupData = [
			'labels' => [ ],
			'values' => [ ],
			'renderLabels' => false
		];

		foreach ( $groupData as $item ) {
			$data = $item['data'];

			if ( $item['type'] === 'data' ) {
				array_push( $horizontalGroupData['labels'], $data['label'] );
				array_push( $horizontalGroupData['values'], $data['value'] );

				if ( !empty( $data['label'] ) ) {
					$horizontalGroupData['renderLabels'] = true;
				}
			} elseif ( $item['type'] === 'header' ) {
				$horizontalGroupData['header'] = $data['value'];
			}
		}

		return $horizontalGroupData;
	}

	private function isEuropaTheme() {
		global $wgEnablePortableInfoboxEuropaTheme;

		return !empty( $wgEnablePortableInfoboxEuropaTheme );
	}

	private function createSmartGroups( $groupData, $rowCapacity ) {
		$result = [ ];
		$rowSpan = 0;
		$rowItems = [ ];

		foreach ( $groupData as $item ) {
			$data = $item['data'];

			if ( $item['type'] === 'data' && ( !isset( $data['layout'] ) || $data['layout'] !== 'default' ) ) {

				if ( !empty( $rowItems ) && $rowSpan + $data['span'] > $rowCapacity ) {
					$result[] = $this->createSmartGroupItem( $rowItems, $rowSpan );
					$rowSpan = 0;
					$rowItems = [ ];
				}
				$rowSpan += $data['span'];
				$rowItems[] = $item;
			} else {
				// smart wrapping works only for data tags
				if ( !empty( $rowItems ) ) {
					$result[] = $this->createSmartGroupItem( $rowItems, $rowSpan );
					$rowSpan = 0;
					$rowItems = [ ];
				}
				$result[] = $item;
			}
		}
		if ( !empty( $rowItems ) ) {
			$result[] = $this->createSmartGroupItem( $rowItems, $rowSpan );
		}

		return $result;
	}

	private function createSmartGroupItem( $rowItems, $rowSpan ) {
		return [
			'type' => 'smart-group',
			'data' => $this->createSmartGroupSections( $rowItems, $rowSpan )
		];
	}

	private function createSmartGroupSections( $rowItems, $capacity ) {
		return array_reduce( $rowItems, function ( $result, $item ) use ( $capacity ) {
			$styles = "width: calc({$item['data']['span']} / $capacity * 100%);";

			$label = $item['data']['label'] ?? "";
			if ( !empty( $label ) ) {
				$result['renderLabels'] = true;
			}
			$result['labels'][] = [ 'value' => $label, 'inlineStyles' => $styles ];
			$result['values'][] = [ 'value' => $item['data']['value'], 'inlineStyles' => $styles ];

			return $result;
		}, [ 'labels' => [ ], 'values' => [ ], 'renderLabels' => false ] );
	}
}<|MERGE_RESOLUTION|>--- conflicted
+++ resolved
@@ -157,16 +157,10 @@
 		$data = $this->filterImageData( $data );
 		$images = [ ];
 
-<<<<<<< HEAD
-		for ( $i = 0; $i < count( $data ); $i++ ) {
-			$data[$i]['context'] = null;
-			$data[$i] = $helper->extendImageData( $data[$i], $this->imagesWidth, $this->infoboxWidth );
-=======
 		foreach ( $data as $dataItem ) {
 			$extendedItem = $dataItem;
 			$extendedItem['context'] = null;
-			$extendedItem = $helper->extendImageData( $extendedItem, $this->imagesWidth );
->>>>>>> 5af2d8df
+			$extendedItem = $helper->extendImageData( $extendedItem, $this->imagesWidth, $this->infoboxWidth );
 
 			if ( !!$extendedItem ) {
 				$images[] = $extendedItem;
