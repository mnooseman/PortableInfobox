<?php

class PortableInfoboxRenderService extends WikiaService {
	const LOGGER_LABEL = 'portable-infobox-render-not-supported-type';
	const DESKTOP_THUMBNAIL_WIDTH = 270;
	const MOBILE_THUMBNAIL_WIDTH = 360;
	// TODO: https://wikia-inc.atlassian.net/browse/MAIN-4601 - request for the missing vignette feature which will
	// allow us to remove THUMBNAIL_HEIGHT from the code. Currently we need this value cause it it impossible to get
	// vignette thumbnail without upsampling only specifying width. The height need to be big enough so each image width
	// will reach our thumbnail width based on its aspect ratio

	const THUMBNAIL_HEIGHT = 1000;
	const MOBILE_TEMPLATE_POSTFIX = '-mobile';

	private $templates = [
		'wrapper' => 'PortableInfoboxWrapper.mustache',
		'title' => 'PortableInfoboxItemTitle.mustache',
		'header' => 'PortableInfoboxItemHeader.mustache',
		'image' => 'PortableInfoboxItemImage.mustache',
		'image-mobile' => 'PortableInfoboxItemImageMobile.mustache',
		'data' => 'PortableInfoboxItemData.mustache',
		'group' => 'PortableInfoboxItemGroup.mustache',
		'comparison' => 'PortableInfoboxItemComparison.mustache',
		'comparison-set' => 'PortableInfoboxItemComparisonSet.mustache',
		'comparison-set-header' => 'PortableInfoboxItemComparisonSetHeader.mustache',
		'comparison-set-item' => 'PortableInfoboxItemComparisonSetItem.mustache',
		'footer' => 'PortableInfoboxItemFooter.mustache'
	];
	private $templateEngine;

	function __construct() {
		$this->templateEngine = ( new Wikia\Template\MustacheEngine )
			->setPrefix( dirname( __FILE__ ) . '/../templates' );
	}

	/**
	 * renders infobox
	 *
	 * @param array $infoboxdata
	 * @return string - infobox HTML
	 */
	public function renderInfobox( array $infoboxdata, $theme ) {
		wfProfileIn( __METHOD__ );
		$infoboxHtmlContent = '';

		foreach ( $infoboxdata as $item ) {
			$data = $item[ 'data' ];
			$type = $item[ 'type' ];

			switch ( $type ) {
				case 'comparison':
					$infoboxHtmlContent .= $this->renderComparisonItem( $data['value'] );
					break;
				case 'group':
					$infoboxHtmlContent .= $this->renderGroup( $data['value'] );
					break;
				case 'footer':
					$infoboxHtmlContent .= $this->renderItem( 'footer', $data );
					break;
				default:
					if ( $this->validateType( $type ) ) {
						$infoboxHtmlContent .= $this->renderItem( $type, $data );
					};
			}
		}

		if(!empty($infoboxHtmlContent)) {
			$output = $this->renderItem( 'wrapper', [ 'content' => $infoboxHtmlContent, 'theme' => $theme ] );
		} else {
			$output = '';
		}

		wfProfileOut( __METHOD__ );

		return $output;
	}

	/**
	 * renders comparison infobox component
	 *
	 * @param array $comparisonData
	 * @return string - comparison HTML
	 */
	private function renderComparisonItem( $comparisonData )
	{
		$comparisonHTMLContent = '';

		foreach ($comparisonData as $set) {
			$setHTMLContent = '';

			foreach ($set['data']['value'] as $item) {
				$type = $item['type'];

				if ($type === 'header') {
					$setHTMLContent .= $this->renderItem(
						'comparison-set-header',
						['content' => $this->renderItem($type, $item['data'])]
					);
				} else {
					if ($this->validateType($type)) {
						$setHTMLContent .= $this->renderItem(
							'comparison-set-item',
							['content' => $this->renderItem($type, $item['data'])]
						);
					}
				}
			}

			$comparisonHTMLContent .= $this->renderItem( 'comparison-set', [ 'content' => $setHTMLContent ] );
		}

		if ( !empty( $comparisonHTMLContent ) ) {
			$output = $this->renderItem('comparison', [ 'content' => $comparisonHTMLContent ] );
		} else {
			$output = '';
		}

		return $output;
	}

	/**
	 * renders group infobox component
	 *
	 * @param array $groupData
	 * @return string - group HTML markup
	 */
	private function renderGroup( $groupData ) {
		$groupHTMLContent = '';

		foreach ( $groupData as $item ) {
			$type = $item['type'];

			if ( $this->validateType( $type ) ) {
				$groupHTMLContent .= $this->renderItem( $type, $item['data'] );
			}
		}

		return $this->renderItem( 'group', [ 'content' => $groupHTMLContent ] );
	}

	/**
	 * renders part of infobox
	 *
	 * @param string $type
	 * @param array $data
	 * @return string - HTML
	 */
	private function renderItem( $type, array $data ) {
		//TODO: with validated the performance of render Service and in the next phase we want to refactor it (make
		// it modular) While doing this we also need to move this logic to appropriate image render class
		if ( $type === 'image' ) {
<<<<<<< HEAD
			$data[ 'thumbnail' ] = $this->getThumbnailUrl( $data );
=======
			$data[ 'thumbnail' ] = $this->getThumbnailUrl( $data['url'] );
			$data[ 'key' ] = urlencode( $data[ 'key' ] );
>>>>>>> 9567ba1a

			if ( $this->isWikiaMobile() ) {
				$type = $type . self::MOBILE_TEMPLATE_POSTFIX;
			}
		}

		return $this->templateEngine->clearData()
			->setData( $data )
			->render( $this->templates[ $type ] );
	}

	/**
	 * @desc returns the thumbnail url from
	 * Vignette or from old service
	 * @param string $url
	 * @return string thumbnail url
	 */
	protected function getThumbnailUrl( $data ) {
		$url = $data['url'];
		// TODO: remove 'if' condition when unified thumb method
		// will be implemented: https://wikia­inc.atlassian.net/browse/PLATFORM­1237
		if ( VignetteRequest::isVignetteUrl( $url ) ) {
			return $this->createVignetteThumbnail( $url );
		} else {
			return $this->createOldThumbnail( $data['name'] );
		}
	}

	/**
	 * @param $url
	 * @return string
	 */
	private function createVignetteThumbnail( $url ) {
		return VignetteRequest::fromUrl( $url )
			->thumbnailDown()
			->width( $this->isWikiaMobile() ?
				self::MOBILE_THUMBNAIL_WIDTH :
				self::DESKTOP_THUMBNAIL_WIDTH
			)
			->height( self::THUMBNAIL_HEIGHT )
			->url();
	}

	/**
<<<<<<< HEAD
	 * @desc If the image is served from an old
	 * service we have to again obtain file to
	 * call the createThumb function
	 * @param $title
	 * @return mixed
	 */
	private function createOldThumbnail( $title )
	{
		$file = \WikiaFileHelper::getFileFromTitle( $title );
		if ( $file ) {
			return $file->createThumb(
				F::app()->checkSkin( 'wikiamobile' ) ?
					self::MOBILE_THUMBNAIL_WIDTH :
					self::DESKTOP_THUMBNAIL_WIDTH
			);
		}
		return '';
=======
	 * required for testing mobile template rendering
	 * @return bool
	 */
	protected function isWikiaMobile() {
		return F::app()->checkSkin( 'wikiamobile' );
>>>>>>> 9567ba1a
	}

	/**
	 * check if item type is supported and logs unsupported types
	 *
	 * @param string $type - template type
	 * @return bool
	 */
	private function validateType( $type ) {
		$isValid = true;

		if ( !isset( $this->templates[ $type ] ) ) {
			Wikia\Logger\WikiaLogger::instance()->info( self::LOGGER_LABEL, [
				'type' => $type
			] );

			$isValid = false;
		}

		return $isValid;
	}
}<|MERGE_RESOLUTION|>--- conflicted
+++ resolved
@@ -149,12 +149,8 @@
 		//TODO: with validated the performance of render Service and in the next phase we want to refactor it (make
 		// it modular) While doing this we also need to move this logic to appropriate image render class
 		if ( $type === 'image' ) {
-<<<<<<< HEAD
 			$data[ 'thumbnail' ] = $this->getThumbnailUrl( $data );
-=======
-			$data[ 'thumbnail' ] = $this->getThumbnailUrl( $data['url'] );
 			$data[ 'key' ] = urlencode( $data[ 'key' ] );
->>>>>>> 9567ba1a
 
 			if ( $this->isWikiaMobile() ) {
 				$type = $type . self::MOBILE_TEMPLATE_POSTFIX;
@@ -199,7 +195,6 @@
 	}
 
 	/**
-<<<<<<< HEAD
 	 * @desc If the image is served from an old
 	 * service we have to again obtain file to
 	 * call the createThumb function
@@ -217,13 +212,12 @@
 			);
 		}
 		return '';
-=======
+	/** 
 	 * required for testing mobile template rendering
 	 * @return bool
 	 */
 	protected function isWikiaMobile() {
 		return F::app()->checkSkin( 'wikiamobile' );
->>>>>>> 9567ba1a
 	}
 
 	/**
