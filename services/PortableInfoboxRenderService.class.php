--- conflicted
+++ resolved
@@ -103,31 +103,16 @@
 	 *
 	 * @param string $type
 	 * @param array $data
-<<<<<<< HEAD
-	 *
-	 * @return string - HTML
-=======
 	 * @return bool|string - HTML
->>>>>>> 4bfe7cf2
 	 */
 	private function renderItem( $type, array $data ) {
 		//TODO: with validated the performance of render Service and in the next phase we want to refactor it (make
 		// it modular) While doing this we also need to move this logic to appropriate image render class
 		if ( $type === 'image' ) {
-<<<<<<< HEAD
 			$data = $this->extendImageData( $data );
-=======
-			$data[ 'key' ] = urlencode( $data[ 'key' ] );
-			$thumbnail = $this->getThumbnail( $data['name'] );
-
-			if (!$thumbnail) {
+			if (!$data) {
 				return false;
 			}
-
-			$data[ 'height' ] = $thumbnail->getHeight();
-			$data[ 'width' ] = $thumbnail->getWidth();
-			$data[ 'thumbnail' ] = $thumbnail->getUrl();
->>>>>>> 4bfe7cf2
 
 			if ( $this->isWikiaMobile() ) {
 				$type = $type . self::MOBILE_TEMPLATE_POSTFIX;
@@ -140,17 +125,9 @@
 	}
 
 	/**
-<<<<<<< HEAD
-	 * @desc returns the thumbnail url
-	 *
-	 * @param string $title
-	 *
-	 * @return string thumbnail url
-=======
 	 * @desc create a thumb of the image from file title
 	 * @param $title
 	 * @return bool|MediaTransformOutput
->>>>>>> 4bfe7cf2
 	 */
 	protected function getThumbnail( $title ) {
 		$file = \WikiaFileHelper::getFileFromTitle( $title );
@@ -251,12 +228,19 @@
 	 *
 	 * @param array $data
 	 *
-	 * @return array
+	 * @return bool|array
 	 */
 	private function extendImageData( $data ) {
-		$data[ 'thumbnail' ] = $this->getThumbnailUrl( $data[ 'name' ] );
+		$thumbnail = $this->getThumbnail( $data[ 'name' ] );
+		$data[ 'height' ] = $thumbnail->getHeight();
+		$data[ 'width' ] = $thumbnail->getWidth();
+		$data[ 'thumbnail' ] = $thumbnail->getUrl();
 		$data[ 'key' ] = urlencode( $data[ 'key' ] );
 
+		if (!$thumbnail) {
+			return false;
+		}
+
 		return $data;
 	}
 }