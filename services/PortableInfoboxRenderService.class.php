<?php

class PortableInfoboxRenderService extends WikiaService {
	const LOGGER_LABEL = 'portable-infobox-render-not-supported-type';
	const DESKTOP_THUMBNAIL_WIDTH = 270;
	const MOBILE_THUMBNAIL_WIDTH = 360;
	// TODO: https://wikia-inc.atlassian.net/browse/MAIN-4601 - request for the missing vignette feature which will
	// allow us to remove THUMBNAIL_HEIGHT from the code. Currently we need this value cause it it impossible to get
	// vignette thumbnail without upsampling only specifying width. The height need to be big enough so each image width
	// will reach our thumbnail width based on its aspect ratio

	const THUMBNAIL_HEIGHT = 1000;
	const MOBILE_TEMPLATE_POSTFIX = '-mobile';

	private $templates = [
		'wrapper' => 'PortableInfoboxWrapper.mustache',
		'title' => 'PortableInfoboxItemTitle.mustache',
		'header' => 'PortableInfoboxItemHeader.mustache',
		'image' => 'PortableInfoboxItemImage.mustache',
		'image-mobile' => 'PortableInfoboxItemImageMobile.mustache',
		'data' => 'PortableInfoboxItemData.mustache',
		'group' => 'PortableInfoboxItemGroup.mustache',
		'comparison' => 'PortableInfoboxItemComparison.mustache',
		'comparison-set' => 'PortableInfoboxItemComparisonSet.mustache',
		'comparison-set-header' => 'PortableInfoboxItemComparisonSetHeader.mustache',
		'comparison-set-item' => 'PortableInfoboxItemComparisonSetItem.mustache',
		'footer' => 'PortableInfoboxItemFooter.mustache'
	];
	private $templateEngine;

	function __construct() {
		$this->templateEngine = ( new Wikia\Template\MustacheEngine )
			->setPrefix( dirname( __FILE__ ) . '/../templates' );
	}

	/**
	 * renders infobox
	 *
	 * @param array $infoboxdata
	 * @return string - infobox HTML
	 */
	public function renderInfobox( array $infoboxdata, $theme ) {
		wfProfileIn( __METHOD__ );
		$infoboxHtmlContent = '';

		foreach ( $infoboxdata as $item ) {
			$data = $item[ 'data' ];
			$type = $item[ 'type' ];

			switch ( $type ) {
				case 'comparison':
					$infoboxHtmlContent .= $this->renderComparisonItem( $data['value'] );
					break;
				case 'group':
					$infoboxHtmlContent .= $this->renderGroup( $data['value'] );
					break;
				case 'footer':
					$infoboxHtmlContent .= $this->renderItem( 'footer', $data );
					break;
				default:
					if ( $this->validateType( $type ) ) {
						$infoboxHtmlContent .= $this->renderItem( $type, $data );
					};
			}
		}

		if(!empty($infoboxHtmlContent)) {
			$output = $this->renderItem( 'wrapper', [ 'content' => $infoboxHtmlContent, 'theme' => $theme ] );
		} else {
			$output = '';
		}

		wfProfileOut( __METHOD__ );

		return $output;
	}

	/**
	 * renders comparison infobox component
	 *
	 * @param array $comparisonData
	 * @return string - comparison HTML
	 */
	private function renderComparisonItem( $comparisonData )
	{
		$comparisonHTMLContent = '';

		foreach ($comparisonData as $set) {
			$setHTMLContent = '';

			foreach ($set['data']['value'] as $item) {
				$type = $item['type'];

				if ($type === 'header') {
					$setHTMLContent .= $this->renderItem(
						'comparison-set-header',
						['content' => $this->renderItem($type, $item['data'])]
					);
				} else {
					if ($this->validateType($type)) {
						$setHTMLContent .= $this->renderItem(
							'comparison-set-item',
							['content' => $this->renderItem($type, $item['data'])]
						);
					}
				}
			}

			$comparisonHTMLContent .= $this->renderItem( 'comparison-set', [ 'content' => $setHTMLContent ] );
		}

		if ( !empty( $comparisonHTMLContent ) ) {
			$output = $this->renderItem('comparison', [ 'content' => $comparisonHTMLContent ] );
		} else {
			$output = '';
		}

		return $output;
	}

	/**
	 * renders group infobox component
	 *
	 * @param array $groupData
	 * @return string - group HTML markup
	 */
	private function renderGroup( $groupData ) {
		$groupHTMLContent = '';

		foreach ( $groupData as $item ) {
			$type = $item['type'];

			if ( $this->validateType( $type ) ) {
				$groupHTMLContent .= $this->renderItem( $type, $item['data'] );
			}
		}

		return $this->renderItem( 'group', [ 'content' => $groupHTMLContent ] );
	}

	/**
	 * renders part of infobox
	 *
	 * @param string $type
	 * @param array $data
	 * @return string - HTML
	 */
	private function renderItem( $type, array $data ) {
		//TODO: with validated the performance of render Service and in the next phase we want to refactor it (make
		// it modular) While doing this we also need to move this logic to appropriate image render class
		if ( $type === 'image' ) {
			$data[ 'thumbnail' ] = $this->getThumbnailUrl( $data['url'] );
			$data[ 'key' ] = urlencode( $data[ 'key' ] );

			if ( $this->isWikiaMobile() ) {
				$type = $type . self::MOBILE_TEMPLATE_POSTFIX;
			}
		}

		return $this->templateEngine->clearData()
			->setData( $data )
			->render( $this->templates[ $type ] );
	}

	protected function getThumbnailUrl( $url ) {
<<<<<<< HEAD
		return VignetteRequest::fromUrl( $url )->scaleToWidth(
			$this->isWikiaMobile() ?
=======
		return VignetteRequest::fromUrl( $url )
			->thumbnailDown()
			->width( F::app()->checkSkin( 'wikiamobile' ) ?
>>>>>>> 8c0edf4b
				self::MOBILE_THUMBNAIL_WIDTH :
				self::DESKTOP_THUMBNAIL_WIDTH
			)
			->height(self::THUMBNAIL_HEIGHT)
			->url();
	}

	/**
	 * required for testing mobile template rendering
	 * @return bool
	 */
	protected function isWikiaMobile() {
		return F::app()->checkSkin( 'wikiamobile' );
	}

	/**
	 * check if item type is supported and logs unsupported types
	 *
	 * @param string $type - template type
	 * @return bool
	 */
	private function validateType( $type ) {
		$isValid = true;

		if ( !isset( $this->templates[ $type ] ) ) {
			Wikia\Logger\WikiaLogger::instance()->info( self::LOGGER_LABEL, [
				'type' => $type
			] );

			$isValid = false;
		}

		return $isValid;
	}
}<|MERGE_RESOLUTION|>--- conflicted
+++ resolved
@@ -163,14 +163,9 @@
 	}
 
 	protected function getThumbnailUrl( $url ) {
-<<<<<<< HEAD
-		return VignetteRequest::fromUrl( $url )->scaleToWidth(
-			$this->isWikiaMobile() ?
-=======
 		return VignetteRequest::fromUrl( $url )
 			->thumbnailDown()
-			->width( F::app()->checkSkin( 'wikiamobile' ) ?
->>>>>>> 8c0edf4b
+			->width( $this->isWikiaMobile() ?
 				self::MOBILE_THUMBNAIL_WIDTH :
 				self::DESKTOP_THUMBNAIL_WIDTH
 			)
