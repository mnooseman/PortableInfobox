<?php
namespace Wikia\PortableInfobox\Parser;

class MediaWikiParserService implements ExternalParser {

	protected $parser;
	protected $frame;
	protected $localParser;

	public function __construct( \Parser $parser, \PPFrame $frame ) {
		$this->parser = $parser;
		$this->frame = $frame;
	}

	/**
	 * Method used for parsing wikitext provided through variable
	 *
	 * @param $wikitext
	 *
	 * @return mixed
	 */
	public function parse( $wikitext ) {
		wfProfileIn( __METHOD__ );
		if ( substr( $wikitext, 0, 1 ) == "*" ) {
			//fix for first item list elements
			$wikitext = "\n" . $wikitext;
		}
<<<<<<< HEAD
		//save current options state, as it'll be overridden by new instance when parse is invoked
		$options = $this->getParserOptions();
		$tmpOptions = clone $options;
		$tmpOptions->setIsPartialParse( true );

		$output = $this->parser->parse( $wikitext, $this->getParserTitle(), $tmpOptions, false, false )->getText();
		//restore options state
		$this->parser->Options( $options );

		wfProfileOut( __METHOD__ );
=======
		$output = $this->parser->internalParse( $wikitext, false, $this->frame );
		$this->parser->replaceLinkHolders( $output );

		wfProfileOut( __METHOD__ );

>>>>>>> 0396b381
		return $output;
	}

	/**
	 * Method used for parsing wikitext provided in infobox that might contain variables
	 *
	 * @param $wikitext
	 *
	 * @return string HTML outcome
	 */
	public function parseRecursive( $wikitext ) {
		wfProfileIn( __METHOD__ );
		$withVars = $this->parser->replaceVariables( $wikitext, $this->frame );
		$parsed = $this->parse( $withVars );
		$ready = $this->parser->mStripState->unstripBoth( $parsed );
		$newlinesstripped = preg_replace( '|[\n\r]|Us', '', $ready );
		$marksstripped = preg_replace( '|{{{.*}}}|Us', '', $newlinesstripped );
		wfProfileOut( __METHOD__ );

		return $marksstripped;
	}

	public function replaceVariables( $wikitext ) {
		$output = $this->parser->replaceVariables( $wikitext, $this->frame );
<<<<<<< HEAD
=======

>>>>>>> 0396b381
		return $output;
	}

	/**
	 * Add image to parser output for later usage
<<<<<<< HEAD
=======
	 *
>>>>>>> 0396b381
	 * @param string $title
	 */
	public function addImage( $title ) {
		$file = wfFindFile( $title );
		$tmstmp = $file ? $file->getTimestamp() : false;
		$sha1 = $file ? $file->getSha1() : false;
		$this->parser->getOutput()->addImage( $title, $tmstmp, $sha1 );
	}

	private function getParserTitle() {
		return $this->parser->getTitle();
	}

	private function getParserOptions() {
		$options = $this->parser->getOptions();
		$options->enableLimitReport( false );
<<<<<<< HEAD
=======

>>>>>>> 0396b381
		return $options;
	}
}<|MERGE_RESOLUTION|>--- conflicted
+++ resolved
@@ -25,24 +25,11 @@
 			//fix for first item list elements
 			$wikitext = "\n" . $wikitext;
 		}
-<<<<<<< HEAD
-		//save current options state, as it'll be overridden by new instance when parse is invoked
-		$options = $this->getParserOptions();
-		$tmpOptions = clone $options;
-		$tmpOptions->setIsPartialParse( true );
-
-		$output = $this->parser->parse( $wikitext, $this->getParserTitle(), $tmpOptions, false, false )->getText();
-		//restore options state
-		$this->parser->Options( $options );
-
-		wfProfileOut( __METHOD__ );
-=======
 		$output = $this->parser->internalParse( $wikitext, false, $this->frame );
 		$this->parser->replaceLinkHolders( $output );
 
 		wfProfileOut( __METHOD__ );
 
->>>>>>> 0396b381
 		return $output;
 	}
 
@@ -67,19 +54,13 @@
 
 	public function replaceVariables( $wikitext ) {
 		$output = $this->parser->replaceVariables( $wikitext, $this->frame );
-<<<<<<< HEAD
-=======
 
->>>>>>> 0396b381
 		return $output;
 	}
 
 	/**
 	 * Add image to parser output for later usage
-<<<<<<< HEAD
-=======
 	 *
->>>>>>> 0396b381
 	 * @param string $title
 	 */
 	public function addImage( $title ) {
@@ -96,10 +77,7 @@
 	private function getParserOptions() {
 		$options = $this->parser->getOptions();
 		$options->enableLimitReport( false );
-<<<<<<< HEAD
-=======
 
->>>>>>> 0396b381
 		return $options;
 	}
 }