--- conflicted
+++ resolved
@@ -25,19 +25,6 @@
 			//fix for first item list elements
 			$wikitext = "\n" . $wikitext;
 		}
-<<<<<<< HEAD
-		//save current options state, as it'll be overridden by new instance when parse is invoked
-		$options = $this->getParserOptions();
-		$tmpOptions = clone $options;
-		$tmpOptions->setIsPartialParse( true );
-
-		$output = $this->parser->parse( $wikitext, $this->getParserTitle(), $tmpOptions, false, false )->getText();
-		//restore options state
-		$this->parser->Options( $options );
-
-		wfProfileOut( __METHOD__ );
-		return $output;
-=======
 		$output = $this->parser->internalParse( $wikitext, false, $this->frame );
 		$this->parser->replaceLinkHolders( $output );
 		$result = $this->parser->killMarkers( $output );
@@ -45,7 +32,6 @@
 		wfProfileOut( __METHOD__ );
 
 		return $result;
->>>>>>> 495bf0ac
 	}
 
 	/**
@@ -69,19 +55,13 @@
 
 	public function replaceVariables( $wikitext ) {
 		$output = $this->parser->replaceVariables( $wikitext, $this->frame );
-<<<<<<< HEAD
-=======
 
->>>>>>> 495bf0ac
 		return $output;
 	}
 
 	/**
 	 * Add image to parser output for later usage
-<<<<<<< HEAD
-=======
 	 *
->>>>>>> 495bf0ac
 	 * @param string $title
 	 */
 	public function addImage( $title ) {
@@ -98,10 +78,7 @@
 	private function getParserOptions() {
 		$options = $this->parser->getOptions();
 		$options->enableLimitReport( false );
-<<<<<<< HEAD
-=======
 
->>>>>>> 495bf0ac
 		return $options;
 	}
 }