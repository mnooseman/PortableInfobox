<?php
namespace Wikia\PortableInfobox\Parser\Nodes;

use Wikia\PortableInfobox\Helpers\SimpleXmlUtil;
use Wikia\PortableInfobox\Parser\ExternalParser;
use Wikia\PortableInfobox\Parser\SimpleParser;

class Node {

	const DATA_SRC_ATTR_NAME = 'source';
	const DEFAULT_TAG_NAME = 'default';
	const VALUE_TAG_NAME = 'value';
	const LABEL_TAG_NAME = 'label';

	protected $xmlNode;
	protected $children;
	protected $data = null;

	/**
	 * @var $externalParser ExternalParser
	 */
	protected $externalParser;

	public function __construct( \SimpleXMLElement $xmlNode, $infoboxData ) {
		$this->xmlNode = $xmlNode;
		$this->infoboxData = $infoboxData;
	}

	public function getSource() {
		return $this->extractSourceFromNode( $this->xmlNode );
	}

	/**
	 * @return ExternalParser
	 */
	public function getExternalParser() {
		if ( !isset( $this->externalParser ) ) {
			$this->setExternalParser( new SimpleParser() );
		}

		return $this->externalParser;
	}

	/**
	 * @param ExternalParser|null $externalParser
	 *
	 * @return $this
	 */
	public function setExternalParser( $externalParser ) {
		// we can pass anything, and ignore it if not ExternalParser instance
		if ( $externalParser instanceof ExternalParser ) {
			$this->externalParser = $externalParser;
		}

		return $this;
	}

	public function getType() {
		/*
		 * Node type generation is based on XML tag name.
		 * It's worth to remember that SimpleXMLElement::getName method is
		 * case - sensitive ( "<Data>" != "<data>" ), so we need to sanitize Node Type
		 * by using strtolower function
		 */
		return strtolower( $this->xmlNode->getName() );
	}

	public function isType( $type ) {
		return strcmp( $this->getType(), strtolower( $type ) ) == 0;
	}

	public function getData() {
		if ( !isset( $this->data ) ) {
			$this->data = [ 'value' => (string)$this->xmlNode ];
		}

		return $this->data;
	}

	public function getRenderData() {
		return [
			'type' => $this->getType(),
			'data' => $this->getData(),
			'isEmpty' => $this->isEmpty(),
			'source' => $this->getSource()
		];
	}

	/**
	 * @desc Check if node is empty.
	 * Note that a '0' value cannot be treated like a null
	 *
	 * @param $data
	 *
	 * @return bool
	 */
<<<<<<< HEAD
	public function isEmpty() {
		$data = $this->getData()[ 'value' ];

		return !( isset( $data ) ) || ( empty( $data ) && $data != '0' );
	}

	protected function getChildNodes() {
		if ( !isset( $this->children ) ) {
			$this->children = [ ];
			foreach ( $this->xmlNode as $child ) {
				$this->children[ ] = NodeFactory::newFromSimpleXml( $child, $this->infoboxData )
					->setExternalParser( $this->externalParser );
			}
		}

		return $this->children;
	}

	protected function getDataForChildren() {
		return array_map( function ( Node $item ) {
			return [
				'type' => $item->getType(),
				'data' => $item->getData(),
				'isEmpty' => $item->isEmpty(),
				'source' => $item->getSource()
			];
		}, $this->getChildNodes() );
	}

	protected function getRenderDataForChildren() {
		return array_map( function ( Node $item ) {
			return $item->getRenderData();
		}, array_filter( $this->getChildNodes(), function ( Node $item ) {
			return !$item->isEmpty();
		} ) );
	}

	protected function getSourceForChildren() {
		/** @var Node $item */
		$result = [ ];
		foreach ( $this->getChildNodes() as $item ) {
			$result = array_merge( $result, $item->getSource() );
		}

		return array_unique( $result );
	}

	protected function getValueWithDefault( \SimpleXMLElement $xmlNode ) {
		$source = $this->getXmlAttribute( $xmlNode, self::DATA_SRC_ATTR_NAME );
		$value = null;
		if ( !empty( $source ) ) {
			$value = $this->getInfoboxData( $source );
		}
		if ( !$value ) {
			if ( $xmlNode->{self::DEFAULT_TAG_NAME} ) {
				/*
				 * <default> tag can contain <ref> or other WikiText parser hooks
				 * We should not parse it's contents as XML but return pure text in order to let MediaWiki Parser
				 * parse it.
				 */
				$value = SimpleXmlUtil::getInstance()->getInnerXML(
					$xmlNode->{self::DEFAULT_TAG_NAME}
				);
				$value = $this->getExternalParser()->parseRecursive( $value );
			}
=======
	public function isEmpty( $data ) {
		$value = $data[ 'value' ];

		return !( isset( $value ) ) || ( empty( $value ) && $value != '0' );
	}

	protected function getValueWithDefault( \SimpleXMLElement $xmlNode ) {
		$value = $this->extractDataFromSource( $xmlNode );
		if ( !$value && $xmlNode->{self::DEFAULT_TAG_NAME} ) {
			$value = $this->extractDataFromNode( $xmlNode->{self::DEFAULT_TAG_NAME} );
>>>>>>> 29d977c0
		}

		return $value;
	}

	protected function getRawValueWithDefault( \SimpleXMLElement $xmlNode ) {
		$value = $this->getRawInfoboxData( $this->getXmlAttribute( $xmlNode, self::DATA_SRC_ATTR_NAME ) );
		if ( !$value && $xmlNode->{self::DEFAULT_TAG_NAME} ) {
			$value = $this->getExternalParser()->replaceVariables( (string)$xmlNode->{self::DEFAULT_TAG_NAME} );
		}

		return $value;
	}

<<<<<<< HEAD
	protected function getInnerValue( \SimpleXMLElement $xmlNode ) {
		return $this->getExternalParser()->parseRecursive(
			SimpleXmlUtil::getInstance()->getInnerXML( $xmlNode )
		);
	}

	protected function getXmlAttribute( \SimpleXMLElement $xmlNode, $attribute ) {
		if ( isset( $xmlNode[ $attribute ] ) ) {
			return (string)$xmlNode[ $attribute ];
		}

		return null;
	}

	protected function getRawInfoboxData( $key ) {
		$data = isset( $this->infoboxData[ $key ] ) ? $this->infoboxData[ $key ] : null;

		return $data;
=======
	protected function getValueWithData( \SimpleXMLElement $xmlNode ) {
		$value = $this->extractDataFromSource( $xmlNode );

		return $value ? $value
			: $this->extractDataFromNode( $xmlNode );
	}

	protected function getXmlAttribute( \SimpleXMLElement $xmlNode, $attribute ) {
		return ( isset( $xmlNode[ $attribute ] ) ) ? (string)$xmlNode[ $attribute ]
			: null;
	}

	protected function getRawInfoboxData( $key ) {
		return isset( $this->infoboxData[ $key ] ) ? $this->infoboxData[ $key ]
			: null;
>>>>>>> 29d977c0
	}

	protected function getInfoboxData( $key ) {
		return $this->getExternalParser()->parseRecursive( $this->getRawInfoboxData( $key ) );
	}

	/**
	 * @param \SimpleXMLElement $xmlNode
	 *
<<<<<<< HEAD
	 * @return array
	 *
	 */
	protected function extractSourceFromNode( \SimpleXMLElement $xmlNode ) {
		$source = $this->getXmlAttribute( $xmlNode, self::DATA_SRC_ATTR_NAME );
		if ( $xmlNode->{self::DEFAULT_TAG_NAME} ) {
			preg_match_all( '/{{{(.*)}}}/s', (string)$xmlNode->{self::DEFAULT_TAG_NAME}, $sources );

			return $source ? array_unique( array_merge( [ $source ], $sources[ 1 ] ) ) : array_unique( $sources[ 1 ] );
		}

		return $source ? [ $source ] : [ ];
=======
	 * @return mixed
	 */
	protected function extractDataFromSource( \SimpleXMLElement $xmlNode ) {
		$source = $this->getXmlAttribute( $xmlNode, self::DATA_SRC_ATTR_NAME );

		return ( !empty( $source ) ) ? $this->getInfoboxData( $source )
			: null;
	}

	/**
	 * @param \SimpleXMLElement $xmlNode
	 *
	 * @return string
	 */
	protected function extractDataFromNode( \SimpleXMLElement $xmlNode ) {
		/*
		 * <default> tag can contain <ref> or other WikiText parser hooks
		 * We should not parse it's contents as XML but return pure text in order to let MediaWiki Parser
		 * parse it.
		 */
		return $this->getExternalParser()->parseRecursive( SimpleXmlUtil::getInstance()->getInnerXML( $xmlNode ) );
>>>>>>> 29d977c0
	}
}<|MERGE_RESOLUTION|>--- conflicted
+++ resolved
@@ -94,7 +94,6 @@
 	 *
 	 * @return bool
 	 */
-<<<<<<< HEAD
 	public function isEmpty() {
 		$data = $this->getData()[ 'value' ];
 
@@ -143,35 +142,9 @@
 	}
 
 	protected function getValueWithDefault( \SimpleXMLElement $xmlNode ) {
-		$source = $this->getXmlAttribute( $xmlNode, self::DATA_SRC_ATTR_NAME );
-		$value = null;
-		if ( !empty( $source ) ) {
-			$value = $this->getInfoboxData( $source );
-		}
-		if ( !$value ) {
-			if ( $xmlNode->{self::DEFAULT_TAG_NAME} ) {
-				/*
-				 * <default> tag can contain <ref> or other WikiText parser hooks
-				 * We should not parse it's contents as XML but return pure text in order to let MediaWiki Parser
-				 * parse it.
-				 */
-				$value = SimpleXmlUtil::getInstance()->getInnerXML(
-					$xmlNode->{self::DEFAULT_TAG_NAME}
-				);
-				$value = $this->getExternalParser()->parseRecursive( $value );
-			}
-=======
-	public function isEmpty( $data ) {
-		$value = $data[ 'value' ];
-
-		return !( isset( $value ) ) || ( empty( $value ) && $value != '0' );
-	}
-
-	protected function getValueWithDefault( \SimpleXMLElement $xmlNode ) {
 		$value = $this->extractDataFromSource( $xmlNode );
 		if ( !$value && $xmlNode->{self::DEFAULT_TAG_NAME} ) {
 			$value = $this->extractDataFromNode( $xmlNode->{self::DEFAULT_TAG_NAME} );
->>>>>>> 29d977c0
 		}
 
 		return $value;
@@ -186,7 +159,13 @@
 		return $value;
 	}
 
-<<<<<<< HEAD
+	protected function getValueWithData( \SimpleXMLElement $xmlNode ) {
+		$value = $this->extractDataFromSource( $xmlNode );
+
+		return $value ? $value
+			: $this->extractDataFromNode( $xmlNode );
+	}
+
 	protected function getInnerValue( \SimpleXMLElement $xmlNode ) {
 		return $this->getExternalParser()->parseRecursive(
 			SimpleXmlUtil::getInstance()->getInnerXML( $xmlNode )
@@ -194,26 +173,6 @@
 	}
 
 	protected function getXmlAttribute( \SimpleXMLElement $xmlNode, $attribute ) {
-		if ( isset( $xmlNode[ $attribute ] ) ) {
-			return (string)$xmlNode[ $attribute ];
-		}
-
-		return null;
-	}
-
-	protected function getRawInfoboxData( $key ) {
-		$data = isset( $this->infoboxData[ $key ] ) ? $this->infoboxData[ $key ] : null;
-
-		return $data;
-=======
-	protected function getValueWithData( \SimpleXMLElement $xmlNode ) {
-		$value = $this->extractDataFromSource( $xmlNode );
-
-		return $value ? $value
-			: $this->extractDataFromNode( $xmlNode );
-	}
-
-	protected function getXmlAttribute( \SimpleXMLElement $xmlNode, $attribute ) {
 		return ( isset( $xmlNode[ $attribute ] ) ) ? (string)$xmlNode[ $attribute ]
 			: null;
 	}
@@ -221,7 +180,6 @@
 	protected function getRawInfoboxData( $key ) {
 		return isset( $this->infoboxData[ $key ] ) ? $this->infoboxData[ $key ]
 			: null;
->>>>>>> 29d977c0
 	}
 
 	protected function getInfoboxData( $key ) {
@@ -231,20 +189,6 @@
 	/**
 	 * @param \SimpleXMLElement $xmlNode
 	 *
-<<<<<<< HEAD
-	 * @return array
-	 *
-	 */
-	protected function extractSourceFromNode( \SimpleXMLElement $xmlNode ) {
-		$source = $this->getXmlAttribute( $xmlNode, self::DATA_SRC_ATTR_NAME );
-		if ( $xmlNode->{self::DEFAULT_TAG_NAME} ) {
-			preg_match_all( '/{{{(.*)}}}/s', (string)$xmlNode->{self::DEFAULT_TAG_NAME}, $sources );
-
-			return $source ? array_unique( array_merge( [ $source ], $sources[ 1 ] ) ) : array_unique( $sources[ 1 ] );
-		}
-
-		return $source ? [ $source ] : [ ];
-=======
 	 * @return mixed
 	 */
 	protected function extractDataFromSource( \SimpleXMLElement $xmlNode ) {
@@ -266,6 +210,22 @@
 		 * parse it.
 		 */
 		return $this->getExternalParser()->parseRecursive( SimpleXmlUtil::getInstance()->getInnerXML( $xmlNode ) );
->>>>>>> 29d977c0
+	}
+
+	/**
+	 * @param \SimpleXMLElement $xmlNode
+	 *
+	 * @return array
+	 *
+	 */
+	protected function extractSourceFromNode( \SimpleXMLElement $xmlNode ) {
+		$source = $this->getXmlAttribute( $xmlNode, self::DATA_SRC_ATTR_NAME );
+		if ( $xmlNode->{self::DEFAULT_TAG_NAME} ) {
+			preg_match_all( '/{{{(.*)}}}/s', (string)$xmlNode->{self::DEFAULT_TAG_NAME}, $sources );
+
+			return $source ? array_unique( array_merge( [ $source ], $sources[ 1 ] ) ) : array_unique( $sources[ 1 ] );
+		}
+
+		return $source ? [ $source ] : [ ];
 	}
 }