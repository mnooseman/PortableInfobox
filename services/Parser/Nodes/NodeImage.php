<?php
namespace Wikia\PortableInfobox\Parser\Nodes;

use Wikia\PortableInfobox\Helpers\ImageFilenameSanitizer;

class NodeImage extends Node {
	const ALT_TAG_NAME = 'alt';

	public function getData() {
<<<<<<< HEAD
		$imageName = $this->getValueWithDefault( $this->xmlNode );
		$ref = null;
		$alt = $this->getValueWithDefault( $this->xmlNode->{self::ALT_TAG_NAME} );

		wfRunHooks( 'PortableInfoboxNodeImage::getData', [ $this->getImageAsTitleObject( $imageName ), &$ref, $alt ] );
		return [
			'url' => $this->resolveImageUrl( $imageName ),
			'name' => $imageName,
			'alt' => $alt,
			'ref' => $ref
=======
		global $wgContLang;

		$title = \Title::newFromText(
			ImageFilenameSanitizer::getInstance()->sanitizeImageFileName(
				$this->getRawValueWithDefault( $this->xmlNode ),
				$wgContLang
			),
			NS_FILE
		);


		return [
			'url' => $this->resolveImageUrl( $title ),
			'name' => ( $title ) ? $title->getDBkey() : '',
			'alt' => $this->getValueWithDefault( $this->xmlNode->{self::ALT_TAG_NAME} )
>>>>>>> e7fdcbc7
		];
	}

	public function isEmpty( $data ) {
		return !( isset( $data[ 'url' ] ) ) || empty( $data[ 'url' ] );
	}

<<<<<<< HEAD
	private function getImageAsTitleObject( $imageName ) {
		global $wgContLang;
		$title = \Title::newFromText(
			ImageFilenameSanitizer::getInstance()->sanitizeImageFileName( $imageName, $wgContLang ),
			NS_FILE
		);
		return $title;
	}

	public function resolveImageUrl( $filename ) {
		$title = $this->getImageAsTitleObject( $filename );
=======
	public function resolveImageUrl( $title ) {
>>>>>>> e7fdcbc7
		if ( $title && $title->exists() ) {
			return \WikiaFileHelper::getFileFromTitle( $title )->getUrlGenerator()->url();
		} else {
			return "";
		}
	}
}<|MERGE_RESOLUTION|>--- conflicted
+++ resolved
@@ -7,34 +7,18 @@
 	const ALT_TAG_NAME = 'alt';
 
 	public function getData() {
-<<<<<<< HEAD
-		$imageName = $this->getValueWithDefault( $this->xmlNode );
+		$title = $this->getImageAsTitleObject( $this->getRawValueWithDefault( $this->xmlNode ) );
 		$ref = null;
 		$alt = $this->getValueWithDefault( $this->xmlNode->{self::ALT_TAG_NAME} );
 
-		wfRunHooks( 'PortableInfoboxNodeImage::getData', [ $this->getImageAsTitleObject( $imageName ), &$ref, $alt ] );
-		return [
-			'url' => $this->resolveImageUrl( $imageName ),
-			'name' => $imageName,
-			'alt' => $alt,
-			'ref' => $ref
-=======
-		global $wgContLang;
 
-		$title = \Title::newFromText(
-			ImageFilenameSanitizer::getInstance()->sanitizeImageFileName(
-				$this->getRawValueWithDefault( $this->xmlNode ),
-				$wgContLang
-			),
-			NS_FILE
-		);
-
-
+		wfRunHooks( 'PortableInfoboxNodeImage::getData', [ $title, &$ref, $alt ] );
+		
 		return [
 			'url' => $this->resolveImageUrl( $title ),
 			'name' => ( $title ) ? $title->getDBkey() : '',
-			'alt' => $this->getValueWithDefault( $this->xmlNode->{self::ALT_TAG_NAME} )
->>>>>>> e7fdcbc7
+			'alt' => $alt,
+			'ref' => $ref
 		];
 	}
 
@@ -42,7 +26,6 @@
 		return !( isset( $data[ 'url' ] ) ) || empty( $data[ 'url' ] );
 	}
 
-<<<<<<< HEAD
 	private function getImageAsTitleObject( $imageName ) {
 		global $wgContLang;
 		$title = \Title::newFromText(
@@ -52,15 +35,11 @@
 		return $title;
 	}
 
-	public function resolveImageUrl( $filename ) {
-		$title = $this->getImageAsTitleObject( $filename );
-=======
 	public function resolveImageUrl( $title ) {
->>>>>>> e7fdcbc7
 		if ( $title && $title->exists() ) {
 			return \WikiaFileHelper::getFileFromTitle( $title )->getUrlGenerator()->url();
 		} else {
-			return "";
+			return '';
 		}
 	}
 }