<?php
namespace Wikia\PortableInfobox\Parser\Nodes;

class NodeGroup extends Node {
	const DATA_LAYOUT_ATTR_NAME = 'layout';
	const DEFAULT_TAG_NAME = 'default';

	private $supportedGroupLayouts = [
		'default',
		'horizontal'
	];

	public function getData() {
		if ( !isset( $this->data ) ) {
			$this->data = [ 'value' => $this->getDataForChildren() ];
		}

<<<<<<< HEAD
		return $this->data;
	}

	public function getRenderData() {
		return [
			'type' => $this->getType(),
			'data' => [ 'value' => $this->getRenderDataForChildren() ],
		];
=======
		$layout = $this->getXmlAttributeFromSupported( $this->xmlNode, self::DATA_LAYOUT_ATTR_NAME, $this->supportedGroupLayouts);
		$value = $nodeFactory->getDataFromNodes( $this->xmlNode, $this );
		return [ 'value' =>  $value, 'layout' => $layout ];
>>>>>>> 96c1c691
	}

	public function isEmpty() {
		/** @var Node $item */
		foreach ( $this->getChildNodes() as $item ) {
			if ( !$item->isType( 'header' ) && !$item->isEmpty() ) {
				return false;
			}
		}

		return true;
	}

	public function getSource() {
		return $this->getSourceForChildren();
	}
}<|MERGE_RESOLUTION|>--- conflicted
+++ resolved
@@ -12,23 +12,21 @@
 
 	public function getData() {
 		if ( !isset( $this->data ) ) {
-			$this->data = [ 'value' => $this->getDataForChildren() ];
+			$this->data = [ 'value' => $this->getDataForChildren(),
+							'layout' => $this->getXmlAttributeFromSupported( $this->xmlNode,
+								self::DATA_LAYOUT_ATTR_NAME, $this->supportedGroupLayouts) ];
 		}
 
-<<<<<<< HEAD
 		return $this->data;
 	}
 
 	public function getRenderData() {
 		return [
 			'type' => $this->getType(),
-			'data' => [ 'value' => $this->getRenderDataForChildren() ],
+			'data' => [ 'value' => $this->getRenderDataForChildren(), 
+						'layout' => $this->getXmlAttributeFromSupported( $this->xmlNode, 
+							self::DATA_LAYOUT_ATTR_NAME, $this->supportedGroupLayouts) ],
 		];
-=======
-		$layout = $this->getXmlAttributeFromSupported( $this->xmlNode, self::DATA_LAYOUT_ATTR_NAME, $this->supportedGroupLayouts);
-		$value = $nodeFactory->getDataFromNodes( $this->xmlNode, $this );
-		return [ 'value' =>  $value, 'layout' => $layout ];
->>>>>>> 96c1c691
 	}
 
 	public function isEmpty() {
