<?php
namespace Wikia\PortableInfobox\Parser;

class XmlParser {

	protected $infoboxData;
	protected $externalParser;
	protected $xmlParseErrors;

	public function __construct( $infoboxData ) {
		$this->infoboxData = $infoboxData;
	}

	/**
	 * @return mixed
	 */
	public function getXmlParseErrors() {
		return $this->xmlParseErrors;
	}

	/**
	 * @param mixed $xmlParseErrors
	 */
	public function setXmlParseErrors( $xmlParseErrors ) {
		$this->xmlParseErrors = $xmlParseErrors;
	}

	/**
	 * @return mixed
	 */
	public function getExternalParser() {
		return $this->externalParser;
	}

	/**
	 * @param mixed $externalParser
	 */
	public function setExternalParser( ExternalParser $externalParser ) {
		$this->externalParser = $externalParser;
	}

	/**
	 * @param \SimpleXMLElement $xmlIterable
	 * @return array
	 */
	public function getDataFromNodes( \SimpleXMLElement $xmlIterable, $parentNode = null ) {
		wfProfileIn(__METHOD__);
		$data = [ ];
		foreach ( $xmlIterable as $node ) {
			$nodeHandler = $this->getNode( $node, $parentNode );
			$nodeData = $nodeHandler->getData();
			// add data if node is not empty or - when node can not be ignored when empty
			if ( !$nodeHandler->isEmpty( $nodeData ) || !$nodeHandler->ignoreNodeWhenEmpty() ) {
				$data[ ] = [
					'type' => $nodeHandler->getType(),
					'data' => $nodeData,
					'isEmpty' => $nodeHandler->isEmpty( $nodeData )
				];
			}
		}
		wfProfileOut(__METHOD__);
		return $data;
	}

	/**
	 * @param $xmlString
	 * @return array
	 * @throws XmlMarkupParseErrorException
	 */
	public function getDataFromXmlString( $xmlString ) {
		wfProfileIn( __METHOD__ );

<<<<<<< HEAD
		$global_libxml_setting = libxml_use_internal_errors();
		libxml_use_internal_errors( true );
		$xml = simplexml_load_string( $xmlString );
		$errors = libxml_get_errors();
		libxml_use_internal_errors( $global_libxml_setting );

		if ( $xml === false ) {
			foreach ( $errors as $xmlerror ) {
				$this->logXmlParseError( $xmlerror->level, $xmlerror->code, trim( $xmlerror->message ) );
			}
			libxml_clear_errors();
			$this->setXmlParseErrors( $errors );
			throw new XmlMarkupParseErrorException();
		}
=======
		$xml = $this->parseXmlString( $xmlString );
>>>>>>> 51e869ed
		$data = $this->getDataFromNodes( $xml );

		wfProfileOut( __METHOD__ );
		return $data;
	}

	public function getInfoboxParams( $xmlString ) {
		$xml = $this->parseXmlString( $xmlString );
		$result = [];
		foreach ( $xml->attributes() as $k => $v ) {
			$result[$k] = (string) $v;
		}
		return $result;
	}

	protected function logXmlParseError( $level, $code, $message ) {
		\Wikia\Logger\WikiaLogger::instance()->info( "PortableInfobox XML Parser problem", [
			"level" => $level,
			"code" => $code,
			"message" => $message ] );
	}

	/**
	 * @param \SimpleXMLElement $xmlNode
	 * @param Node $parent
	 * @return \Wikia\PortableInfobox\Parser\Nodes\Node
	 */
	public function getNode( \SimpleXMLElement $xmlNode, $parent = null ) {
		wfProfileIn(__METHOD__);
		$tagType = $xmlNode->getName();
		$className = 'Wikia\\PortableInfobox\\Parser\\Nodes\\' . 'Node' . ucfirst( strtolower( $tagType ) );
		if ( class_exists( $className ) ) {
			/* @var $instance \Wikia\PortableInfobox\Parser\Nodes\Node */
			$instance = new $className( $xmlNode, $this->infoboxData );
			if ( !empty( $this->externalParser ) ) {
				$instance->setExternalParser( $this->externalParser );
			}
			if ( $parent ) {
				$instance->setParent( $parent );
			}
			wfProfileOut( __METHOD__ );
			return $instance;
		}
		wfProfileOut( __METHOD__ );
		return new Nodes\NodeUnimplemented( $xmlNode, $this->infoboxData );
	}

	/**
	 * @param $xmlString
	 * @return \SimpleXMLElement
	 * @throws XmlMarkupParseErrorException
	 */
	protected function parseXmlString( $xmlString ) {
		$global_libxml_setting = libxml_use_internal_errors();
		libxml_use_internal_errors( true );
		$xml = simplexml_load_string( $xmlString );
		$errors = libxml_get_errors();
		libxml_use_internal_errors( $global_libxml_setting );

		if ( $xml === false ) {
			foreach ( $errors as $xmlerror ) {
				$this->logXmlParseError( $xmlerror->level, $xmlerror->code, trim( $xmlerror->message ) );
			}
			libxml_clear_errors();
			throw new XmlMarkupParseErrorException();
		}
		return $xml;
	}

}

class XmlMarkupParseErrorException extends \Exception {
}<|MERGE_RESOLUTION|>--- conflicted
+++ resolved
@@ -70,24 +70,7 @@
 	public function getDataFromXmlString( $xmlString ) {
 		wfProfileIn( __METHOD__ );
 
-<<<<<<< HEAD
-		$global_libxml_setting = libxml_use_internal_errors();
-		libxml_use_internal_errors( true );
-		$xml = simplexml_load_string( $xmlString );
-		$errors = libxml_get_errors();
-		libxml_use_internal_errors( $global_libxml_setting );
-
-		if ( $xml === false ) {
-			foreach ( $errors as $xmlerror ) {
-				$this->logXmlParseError( $xmlerror->level, $xmlerror->code, trim( $xmlerror->message ) );
-			}
-			libxml_clear_errors();
-			$this->setXmlParseErrors( $errors );
-			throw new XmlMarkupParseErrorException();
-		}
-=======
 		$xml = $this->parseXmlString( $xmlString );
->>>>>>> 51e869ed
 		$data = $this->getDataFromNodes( $xml );
 
 		wfProfileOut( __METHOD__ );
@@ -152,6 +135,7 @@
 				$this->logXmlParseError( $xmlerror->level, $xmlerror->code, trim( $xmlerror->message ) );
 			}
 			libxml_clear_errors();
+			$this->setXmlParseErrors( $errors );
 			throw new XmlMarkupParseErrorException();
 		}
 		return $xml;
