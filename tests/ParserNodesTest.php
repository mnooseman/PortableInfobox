--- conflicted
+++ resolved
@@ -50,80 +50,6 @@
 	/** @dataProvider imageNodeTestProvider */
 	public function testNodeImage( $markup, $params, $imageUrl, $expected ) {
 		$node = $this->getMockBuilder( 'Wikia\PortableInfobox\Parser\Nodes\NodeImage' )
-<<<<<<< HEAD
-						->setConstructorArgs( [ $xml, [ 'image2' => 'aaa.jpg',
-														'alt-source' => 'bbb',
-														'caption' => 'capt' ] ] )
-						->setMethods( [ 'resolveImageUrl' ] )
-						->getMock();
-		$node->expects( $this->any() )->method( 'resolveImageUrl' )->will( $this->returnValue( 'aaa.jpg' ) );
-		$this->assertTrue( $node->getData()[ 'url' ] == 'aaa.jpg', 'value is not aaa.jpg' );
-		$this->assertTrue( $node->getData()[ 'name' ] == 'Aaa.jpg', 'value is not aaa.jpg' );
-		$this->assertTrue( $node->getData()[ 'alt' ] == 'bbb', 'alt is not bbb' );
-		$this->assertTrue( $node->getData()[ 'caption' ] == 'capt', 'caption is not "capt"' );
-		$this->assertTrue( $nodeDefault->getData()[ 'alt' ] == 'default-alt', 'default alt' );
-		$this->assertTrue( $nodeDefault->getData()[ 'caption' ] == 'default caption', 'default caption' );
-	}
-
-	public function testNodeHeader() {
-		$string = '<header>Comandantes</header>';
-		$xml = simplexml_load_string( $string );
-
-		$node = new Wikia\PortableInfobox\Parser\Nodes\NodeHeader( $xml, [ ] );
-		$this->assertTrue( $node->getData()[ 'value' ] == 'Comandantes' );
-	}
-
-	public function testNodeFooter() {
-		$string = '<footer>123</footer>';
-		$xml = simplexml_load_string( $string );
-
-		$node = new Wikia\PortableInfobox\Parser\Nodes\NodeFooter( $xml, [ ] );
-		$this->assertTrue( $node->getData()[ 'value' ] == '123' );
-	}
-
-	public function testNodeGroup() {
-		$string = '<group>
-				<data source="elem1"><label>l1</label><default>def1</default></data>
-				<data source="elem2"><label>l2</label><default>def2</default></data>
-				<data source="elem3"><label>l2</label></data>
-					</group>
-						';
-		$xml = simplexml_load_string( $string );
-
-		$node = new Wikia\PortableInfobox\Parser\Nodes\NodeGroup( $xml, [ 'elem1' => 1, 'elem2' => 2 ] );
-		$data = $node->getData();
-		$this->assertTrue( is_array( $data[ 'value' ] ), 'value is array' );
-		$this->assertTrue( $data[ 'value' ][ 0 ][ 'data' ][ 'value' ] == 1, 'first elem' );
-		$this->assertTrue( $data[ 'value' ][ 1 ][ 'data' ][ 'value' ] == 2, 'second elem' );
-		$this->assertTrue( $data[ 'value' ][ 1 ][ 'data' ][ 'label' ] == 'l2', 'second elem - label' );
-		$this->assertTrue( $data[ 'value' ][ 2 ][ 'isNotEmpty' ] == false, 'empty' );
-	}
-
-	public function testNodeComparison() {
-		$string = '<comparison>
-			   <set>
-				  <header>Combatientes</header>
-				  <data source="lado1" />
-				  <data source="lado2" />
-			   </set>
-			   <set>
-				  <header>Comandantes</header>
-				  <data source="comandantes1" />
-				  <data source="comandantes2" />
-			   </set>
-			</comparison>
-						';
-		$xml = simplexml_load_string( $string );
-
-		$node = new Wikia\PortableInfobox\Parser\Nodes\NodeComparison( $xml, [ 'lado1' => 1, 'lado2' => 2 ] );
-		$data = $node->getData();
-
-		$this->assertTrue( is_array( $data[ 'value' ] ), 'value is array' );
-		$this->assertTrue( $data[ 'value' ][ 0 ]['data']['value'][ 0 ][ 'type' ] == 'header' );
-		$this->assertTrue( $data[ 'value' ][ 0 ]['data']['value'][ 0 ][ 'data' ][ 'value' ] == 'Combatientes' );
-		$this->assertTrue( $data[ 'value' ][ 0 ]['data']['value'][ 1 ][ 'type' ] == 'data' );
-		$this->assertTrue( $data[ 'value' ][ 0 ]['data']['value'][ 2 ][ 'data' ][ 'value' ] == 2 );
-=======
 			->setConstructorArgs( [ simplexml_load_string( $markup ), $params ] )
 			->setMethods( [ 'resolveImageUrl' ] )
 			->getMock();
@@ -243,6 +169,5 @@
 			[ '<data source="test"></data>',
 			  [ 'test' => 1 ], [ 'label' => '', 'value' => 1 ] ],
 		];
->>>>>>> 51e869ed
 	}
 }