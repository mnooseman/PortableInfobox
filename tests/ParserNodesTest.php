<?php
class PortableInfoboxParserNodesTest extends WikiaBaseTest {

	protected function setUp() {
		parent::setUp();
		require_once( dirname( __FILE__ ) . '/../PortableInfobox.setup.php' );
		foreach ( $wgAutoloadClasses as $class => $file) {
			require_once($file);
		}
	}

	public function testNodeTitle() {
		$string = '<title source="nombre"><default>def</default></title>';
		$xml = simplexml_load_string( $string );

		$node = new Wikia\PortableInfobox\Parser\Nodes\NodeTitle( $xml, [ 'nombre' => 1 ] );
		$nodeDefault = new Wikia\PortableInfobox\Parser\Nodes\NodeTitle( $xml, [ ] );
		$this->assertTrue( $node->getData()[ 'value' ] == 1 );
		$this->assertTrue( $nodeDefault->getData()[ 'value' ] == 'def' );
	}

	public function testNodeData() {
		$string = '<data source="Season"><label>Season(s)</label><default>Lorem ipsum</default></data>';
		$xml = simplexml_load_string( $string );

		$node = new Wikia\PortableInfobox\Parser\Nodes\NodeData( $xml, [ 'Season' => 1 ] );
		$nodeDefault = new Wikia\PortableInfobox\Parser\Nodes\NodeData( $xml, [ ] );
		$this->assertTrue( $node->getData()[ 'value' ] == 1 );
		$this->assertTrue( $nodeDefault->getData()[ 'value' ] == 'Lorem ipsum' );
	}

	public function testNodeImage() {
		$string = '<image source="image2"><alt source="alt-source"><default>default-alt</default></alt></image>';
		$xml = simplexml_load_string( $string );

		$nodeDefault = new Wikia\PortableInfobox\Parser\Nodes\NodeImage( $xml, [ ] );

		$node = $this->getMockBuilder( 'Wikia\PortableInfobox\Parser\Nodes\NodeImage' )->setConstructorArgs( [ $xml, [ 'image2' => 'aaa.jpg', 'alt-source' => 'bbb' ] ] )->setMethods( [ 'resolveImageUrl' ] )->getMock();
		$node->expects( $this->any() )->method( 'resolveImageUrl' )->will( $this->returnValue( 'aaa.jpg' ) );

		$this->assertTrue( $node->getData()[ 'value' ] == 'aaa.jpg', 'value is not aaa.jpg' );
		$this->assertTrue( $node->getData()[ 'alt' ] == 'bbb', 'alt is not bbb' );
		$this->assertTrue( $nodeDefault->getData()[ 'alt' ] == 'default-alt', 'default alt' );
	}

	public function testNodeHeader() {
		$string = '<header>Comandantes</header>';
		$xml = simplexml_load_string( $string );

		$node = new Wikia\PortableInfobox\Parser\Nodes\NodeHeader( $xml, [ ] );
		$this->assertTrue( $node->getData()[ 'value' ] == 'Comandantes' );
	}

	public function testNodeFooter() {
		$string = '<footer><links>123</links></footer>';
		$xml = simplexml_load_string( $string );

		$node = new Wikia\PortableInfobox\Parser\Nodes\NodeFooter( $xml, [ ] );
		$this->assertTrue( $node->getData()[ 'links' ] == '123' );
	}

	public function testNodeGroup() {
		$string = '<group>
				<data source="elem1"><label>l1</label><default>def1</default></data>
				<data source="elem2"><label>l2</label><default>def2</default></data>
				<data source="elem3"><label>l2</label></data>
					</group>
						';
		$xml = simplexml_load_string( $string );

		$node = new Wikia\PortableInfobox\Parser\Nodes\NodeGroup( $xml, [ 'elem1' => 1, 'elem2' => 2 ] );
		$data = $node->getData();
		$this->assertTrue( is_array( $data[ 'value' ] ), 'value is array' );
		$this->assertTrue( $data[ 'value' ][ 0 ][ 'data' ][ 'value' ] == 1, 'first elem' );
		$this->assertTrue( $data[ 'value' ][ 1 ][ 'data' ][ 'value' ] == 2, 'second elem' );
		$this->assertTrue( $data[ 'value' ][ 1 ][ 'data' ][ 'label' ] == 'l2', 'second elem - label' );
		$this->assertTrue( $data[ 'value' ][ 2 ][ 'isNotEmpty' ] == false, 'empty' );
	}

	public function testNodeComparition() {
		$string = '<comparison>
			   <set>
<<<<<<< HEAD
				  <header><value>Combatientes</value></header>
				  <data source="lado1" />
				  <data source="lado2" />
			   </set>
			   <set>
				  <header><value>Comandantes</value></header>
				  <data source="comandantes1" />
				  <data source="comandantes2" />
=======
				  <header>Combatientes</header>
				  <pair source="lado1" />
				  <pair source="lado2" />
			   </set>
			   <set>
				  <header>Comandantes</header>
				  <pair source="comandantes1" />
				  <pair source="comandantes2" />
>>>>>>> 0017428e
			   </set>
			</comparison>
						';
		$xml = simplexml_load_string( $string );

		$node = new Wikia\PortableInfobox\Parser\Nodes\NodeComparison( $xml, [ 'lado1' => 1, 'lado2' => 2 ] );
		$data = $node->getData();

		$this->assertTrue( is_array( $data[ 'value' ] ), 'value is array' );
		$this->assertTrue( $data[ 'value' ][ 0 ]['data']['value'][ 0 ][ 'type' ] == 'header' );
		$this->assertTrue( $data[ 'value' ][ 0 ]['data']['value'][ 0 ][ 'data' ][ 'value' ] == 'Combatientes' );
		$this->assertTrue( $data[ 'value' ][ 0 ]['data']['value'][ 1 ][ 'type' ] == 'data' );
		$this->assertTrue( $data[ 'value' ][ 0 ]['data']['value'][ 2 ][ 'data' ][ 'value' ] == 2 );
	}
}<|MERGE_RESOLUTION|>--- conflicted
+++ resolved
@@ -44,7 +44,7 @@
 	}
 
 	public function testNodeHeader() {
-		$string = '<header>Comandantes</header>';
+		$string = '<header><value>Comandantes</value></header>';
 		$xml = simplexml_load_string( $string );
 
 		$node = new Wikia\PortableInfobox\Parser\Nodes\NodeHeader( $xml, [ ] );
@@ -80,16 +80,6 @@
 	public function testNodeComparition() {
 		$string = '<comparison>
 			   <set>
-<<<<<<< HEAD
-				  <header><value>Combatientes</value></header>
-				  <data source="lado1" />
-				  <data source="lado2" />
-			   </set>
-			   <set>
-				  <header><value>Comandantes</value></header>
-				  <data source="comandantes1" />
-				  <data source="comandantes2" />
-=======
 				  <header>Combatientes</header>
 				  <pair source="lado1" />
 				  <pair source="lado2" />
@@ -98,7 +88,6 @@
 				  <header>Comandantes</header>
 				  <pair source="comandantes1" />
 				  <pair source="comandantes2" />
->>>>>>> 0017428e
 			   </set>
 			</comparison>
 						';
