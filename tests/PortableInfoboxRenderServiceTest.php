--- conflicted
+++ resolved
@@ -109,45 +109,7 @@
 						'data' => [
 							'alt' => 'image alt',
 							'url' => 'http://image.jpg',
-							'caption' => 'Lorem ipsum dolor',
-<<<<<<< HEAD
-							'name' => 'image',
-							'key' => 'image'
-=======
-							'isVideo' => true,
-							'duration' => '1:20',
-							'name' => 'test',
-							'key' => 'test'
-						]
-					]
-				],
-				'output' => '<aside class="portable-infobox">
-								<div class="portable-infobox-item item-type-image no-margins">
-									<figure class="portable-infobox-image-wrapper">
-										<a href="http://image.jpg"
-										class="image image-thumbnail video video-thumbnail small"
-										title="image alt">
-											<img src="http://image.jpg" class="portable-infobox-image"
-											alt="image alt" width="400" height="200" data-video-key="test"
-											data-video-name="test"/>
-											<span class="duration" itemprop="duration">1:20</span>
-											<span class="play-circle"></span>
-										</a>
-										<figcaption class="portable-infobox-item-margins portable-infobox-image-caption">Lorem ipsum dolor</figcaption>
-									</figure>
-								</div>
-							</aside>',
-				'description' => 'Only image'
-			],
-			[
-				'input' => [
-					[
-						'type' => 'image',
-						'data' => [
-							'alt' => 'image alt',
-							'url' => 'http://image.jpg',
 							'caption' => 'Lorem ipsum dolor'
->>>>>>> 74c65d17
 						]
 					]
 				],
