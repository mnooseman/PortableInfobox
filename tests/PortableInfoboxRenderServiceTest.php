--- conflicted
+++ resolved
@@ -82,13 +82,9 @@
 				'input' => [ ],
 				'output' => '',
 				'description' => 'Empty data should yield no infobox markup',
-<<<<<<< HEAD
-				'mockParams' => []
-=======
-				'mockParams' => [ ],
-				'accentColor' => '',
-				'accentColorText' => ''
->>>>>>> 33c2254c
+				'mockParams' => [ ],
+				'accentColor' => '',
+				'accentColorText' => ''
 			],
 			[
 				'input' => [
@@ -103,9 +99,6 @@
 								<h2 class="pi-item pi-item-spacing pi-title">Test Title</h2>
 							</aside>',
 				'description' => 'Only title',
-<<<<<<< HEAD
-				'mockParams' => []
-=======
 				'mockParams' => [ ],
 				'accentColor' => '',
 				'accentColorText' => ''
@@ -126,7 +119,6 @@
 				'mockParams' => [ ],
 				'accentColor' => '#FFF',
 				'accentColorText' => '#000'
->>>>>>> 33c2254c
 			],
 			[
 				'input' => [
@@ -236,13 +228,9 @@
 								<nav class="pi-navigation pi-item-spacing pi-secondary-background pi-secondary-font">navigation value</nav>
 							</aside>',
 				'description' => 'navigation only',
-<<<<<<< HEAD
-				'mockParams' => []
-=======
-				'mockParams' => [ ],
-				'accentColor' => '',
-				'accentColorText' => ''
->>>>>>> 33c2254c
+				'mockParams' => [ ],
+				'accentColor' => '',
+				'accentColorText' => ''
 			],
 			[
 				'input' => [
@@ -261,13 +249,9 @@
 								</div>
 							</aside>',
 				'description' => 'Only pair',
-<<<<<<< HEAD
-				'mockParams' => []
-=======
-				'mockParams' => [ ],
-				'accentColor' => '',
-				'accentColorText' => ''
->>>>>>> 33c2254c
+				'mockParams' => [ ],
+				'accentColor' => '',
+				'accentColorText' => ''
 			],
 			[
 				'input' => [
@@ -356,13 +340,9 @@
 									</div>
 							</aside>',
 				'description' => 'Simple infobox with title, INVALID image and key-value pair',
-<<<<<<< HEAD
-				'mockParams' => []
-=======
-				'mockParams' => [ ],
-				'accentColor' => '',
-				'accentColorText' => ''
->>>>>>> 33c2254c
+				'mockParams' => [ ],
+				'accentColor' => '',
+				'accentColorText' => ''
 			],
 			[
 				'input' => [
@@ -388,13 +368,9 @@
 								</div>
 							</aside>',
 				'description' => 'Simple infobox with title, empty image and key-value pair',
-<<<<<<< HEAD
-				'mockParams' => []
-=======
-				'mockParams' => [ ],
-				'accentColor' => '',
-				'accentColorText' => ''
->>>>>>> 33c2254c
+				'mockParams' => [ ],
+				'accentColor' => '',
+				'accentColorText' => ''
 			],
 			[
 				'input' => [
@@ -449,9 +425,6 @@
 								</section>
 							</aside>',
 				'description' => 'Infobox with title, group with header and two key-value pairs',
-<<<<<<< HEAD
-				'mockParams' => []
-=======
 				'mockParams' => [ ],
 				'accentColor' => '',
 				'accentColorText' => ''
@@ -512,7 +485,6 @@
 				'mockParams' => [ ],
 				'accentColor' => '#FFF',
 				'accentColorText' => '#000'
->>>>>>> 33c2254c
 			],
 			[
 				'input' => [
@@ -635,13 +607,9 @@
 								</nav>
 							</aside>',
 				'description' => 'Infobox with navigation',
-<<<<<<< HEAD
-				'mockParams' => []
-=======
-				'mockParams' => [ ],
-				'accentColor' => '',
-				'accentColorText' => ''
->>>>>>> 33c2254c
+				'mockParams' => [ ],
+				'accentColor' => '',
+				'accentColorText' => ''
 			],
 			// horizontal group tests
 			[
