--- conflicted
+++ resolved
@@ -1,20 +1,11 @@
 <?php
 
 class PortableInfoboxRenderServiceTest extends WikiaBaseTest {
-<<<<<<< HEAD
-	private $infoboxRenderService;
-=======
->>>>>>> 4bfe7cf2
-
 	protected function setUp() {
 		$this->setupFile = dirname( __FILE__ ) . '/../PortableInfobox.setup.php';
 		parent::setUp();
 	}
 
-<<<<<<< HEAD
-		$mock = $this->getMock( 'PortableInfoboxRenderService', [ 'getThumbnailUrl', 'isWikiaMobile' ] );
-		$mock->expects( $this->any() )->method( 'getThumbnailUrl' )->will( $this->returnValue( 'http://image.jpg' ) );
-=======
 	/**
 	 * @param $isWikiaMobile
 	 * @param $input to check presence of 'invalidImage' field
@@ -25,7 +16,6 @@
 		$isInvalidImage = isset( $input[ 'isInvalidImage' ] ) && $input[ 'isInvalidImage' ];
 		$isWikiaMobile = isset( $input[ 'isWikiaMobile' ] ) && $input[ 'isWikiaMobile' ];
 		$mockThumbnailImage = $isInvalidImage ? false : $this->getThumbnailImageMock();
->>>>>>> 4bfe7cf2
 
 		$mock = $this->getMockBuilder( 'PortableInfoboxRenderService' )
 			->setMethods( [ 'getThumbnail', 'isWikiaMobile' ] )
@@ -37,13 +27,7 @@
 			->method( 'getThumbnail' )
 			->will( $this->returnValue( $mockThumbnailImage ) );
 
-<<<<<<< HEAD
-	private function setWikiaMobileSkin( $bool ) {
-		$this->infoboxRenderService->expects( $this->any() )->method( 'isWikiaMobile' )->will( $this->returnValue
-		( $bool ) );
-=======
 		return $mock;
->>>>>>> 4bfe7cf2
 	}
 
 	/**
@@ -51,12 +35,6 @@
 	 * 'getUrl', 'getWidth' and 'getHeight' functions.
 	 * @return PHPUnit_Framework_MockObject_MockObject
 	 */
-<<<<<<< HEAD
-	public function testRenderInfobox( $input, $expectedOutput, $description ) {
-		$this->setWikiaMobileSkin( false );
-
-		$actualOutput = $this->infoboxRenderService->renderInfobox( $input );
-=======
 	private function getThumbnailImageMock() {
 		$mockThumbnailImage = $this->getMockBuilder( 'ThumbnailImage' )
 			->setMethods( [ 'getUrl', 'getWidth', 'getHeight' ] )
@@ -70,7 +48,6 @@
 		$mockThumbnailImage->expects( $this->any() )
 			->method( 'getHeight' )
 			->will( $this->returnValue( 200 ) );
->>>>>>> 4bfe7cf2
 
 		return $mockThumbnailImage;
 	}
@@ -92,351 +69,16 @@
 	 * @param $input
 	 * @param $expectedOutput
 	 * @param $description
-	 * @dataProvider testRenderMobileInfoboxDataProvider
+	 * @dataProvider testRenderInfoboxDataProvider
 	 */
-<<<<<<< HEAD
-	public function testRenderMobileInfobox( $input, $expectedOutput, $description ) {
-		$this->setWikiaMobileSkin( true );
-
-		$actualOutput = $this->infoboxRenderService->renderInfobox( $input );
-
-		$actualDOM = new DOMDocument('1.0');
-		$expectedDOM = new DOMDocument('1.0');
-		$actualDOM->formatOutput = true;
-		$actualDOM->preserveWhiteSpace = false;
-		$expectedDOM->formatOutput = true;
-		$expectedDOM->preserveWhiteSpace = false;
-		$actualDOM->loadXML($actualOutput);
-		$expectedDOM->loadXML($expectedOutput);
-=======
 	public function testRenderInfobox( $input, $expectedOutput, $description ) {
 		$infoboxRenderService = $this->getInfoboxRenderServiceMock( $input );
 		$actualOutput = $infoboxRenderService->renderInfobox( $input );
->>>>>>> 4bfe7cf2
 
 		$expectedHtml = $this->normalizeHTML( $expectedOutput) ;
 		$actualHtml = $this->normalizeHTML( $actualOutput );
 
 		$this->assertEquals( $expectedHtml, $actualHtml, $description );
-	}
-
-	public function testRenderMobileInfoboxDataProvider() {
-		return [
-			[
-				'input' => [
-					[
-						'type' => 'title',
-						'data' => [
-							'value' => 'Test Title'
-						]
-					],
-					[
-						'type' => 'image',
-						'data' => [
-							'alt' => 'image alt',
-							'caption' => 'image caption',
-							'alt' => 'image alt',
-							'url' => 'http://image.jpg',
-							'thumbnail' => 'thumbnail.jpg',
-							'ref' => 1,
-							'name' => 'test1'
-						]
-					],
-					[
-						'type' => 'data',
-						'data' => [
-							'label' => 'test label',
-							'value' => 'test value'
-						]
-					]
-				],
-				'output' => '<aside class="portable-infobox">
-								<div class="portable-infobox-item item-type-hero">
-									<hgroup class="portable-infobox-hero-title-wrapper portable-infobox-item-margins">
-										<h2 class="portable-infobox-hero-title">Test Title</h2>
-										<h3 class="portable-infobox-hero-caption">image caption</h3>
-									</hgroup>
-									<img src="data:image/gif;base64,R0lGODlhAQABAIABAAAAAP///yH5BAEAAAEALAAAAAABAAEAQAICTAEAOw%3D%3D" data-src="http://image.jpg" class="portable-infobox-image lazy media article-media" alt="image alt"  data-image-key="test1" data-image-name="test1" data-ref="1" data-params=\'[{"name":"test1", "full":"http://image.jpg"}]\' />
-								</div>
-								<div class="portable-infobox-item item-type-key-val portable-infobox-item-margins">
-									<h3 class="portable-infobox-item-label portable-infobox-secondary-font">test label</h3>
-									<div class="portable-infobox-item-value">test value</div>
-									</div>
-							</aside>',
-				'description' => 'Mobile Hero infobox with title, image and key-value pair'
-			],
-			[
-				'input' => [
-					[
-						'type' => 'data',
-						'data' => [
-							'label' => 'test label',
-							'value' => 'test value'
-						]
-					],
-					[
-						'type' => 'image',
-						'data' => [
-							'alt' => 'image alt',
-							'caption' => 'image caption',
-							'alt' => 'image alt',
-							'url' => 'http://image.jpg',
-							'thumbnail' => 'thumbnail.jpg',
-							'ref' => 1,
-							'name' => 'test1'
-						]
-					],
-					[
-						'type' => 'title',
-						'data' => [
-							'value' => 'Test Title'
-						]
-					],
-				],
-				'output' => '<aside class="portable-infobox">
-								<div class="portable-infobox-item item-type-hero">
-									<hgroup class="portable-infobox-hero-title-wrapper portable-infobox-item-margins">
-										<h2 class="portable-infobox-hero-title">Test Title</h2>
-										<h3 class="portable-infobox-hero-caption">image caption</h3>
-									</hgroup>
-									<img src="data:image/gif;base64,R0lGODlhAQABAIABAAAAAP///yH5BAEAAAEALAAAAAABAAEAQAICTAEAOw%3D%3D" data-src="http://image.jpg" class="portable-infobox-image lazy media article-media" alt="image alt"  data-image-key="test1" data-image-name="test1" data-ref="1" data-params=\'[{"name":"test1", "full":"http://image.jpg"}]\' />
-								</div>
-								<div class="portable-infobox-item item-type-key-val portable-infobox-item-margins">
-									<h3 class="portable-infobox-item-label portable-infobox-secondary-font">test label</h3>
-									<div class="portable-infobox-item-value">test value</div>
-									</div>
-							</aside>',
-				'description' => 'Mobile Hero infobox with title, image and key-value pair - reversed (check if hero if
-				data is properly extracted from infobox data'
-			],
-			[
-				'input' => [
-					[
-						'type' => 'title',
-						'data' => [
-							'value' => 'Test Title'
-						]
-					],
-					[
-						'type' => 'image',
-						'data' => [
-							'alt' => 'image alt',
-							'caption' => 'image caption',
-							'url' => 'http://image.jpg',
-							'ref' => 1,
-							'name' => 'test1'
-						]
-					],
-					[
-						'type' => 'data',
-						'data' => [
-							'label' => 'test label',
-							'value' => 'test value'
-						]
-					],
-					[
-						'type' => 'title',
-						'data' => [
-							'value' => 'Test Title 2'
-						]
-					],
-					[
-						'type' => 'image',
-						'data' => [
-							'alt' => 'image alt 2',
-							'caption' => 'image caption 2',
-							'url' => 'http://image2.jpg',
-							'ref' => 2,
-							'name' => 'test2'
-						]
-					],
-				],
-				'output' => '<aside class="portable-infobox">
-								<div class="portable-infobox-item item-type-hero">
-									<hgroup class="portable-infobox-hero-title-wrapper portable-infobox-item-margins">
-										<h2 class="portable-infobox-hero-title">Test Title</h2>
-										<h3 class="portable-infobox-hero-caption">image caption</h3>
-									</hgroup>
-									<img src="data:image/gif;base64,R0lGODlhAQABAIABAAAAAP///yH5BAEAAAEALAAAAAABAAEAQAICTAEAOw%3D%3D" data-src="http://image.jpg" class="portable-infobox-image lazy media article-media" alt="image alt"  data-image-key="test1" data-image-name="test1" data-ref="1" data-params=\'[{"name":"test1", "full":"http://image.jpg"}]\' />
-								</div>
-								<div class="portable-infobox-item item-type-key-val portable-infobox-item-margins">
-									<h3 class="portable-infobox-item-label portable-infobox-secondary-font">test label</h3>
-									<div class="portable-infobox-item-value">test value</div>
-								</div>
-								<div class="portable-infobox-item item-type-title portable-infobox-item-margins">
-									<h2 class="portable-infobox-title">Test Title 2</h2>
-								</div>
-								<div class="portable-infobox-item item-type-image no-margins">
-									<img src="data:image/gif;base64,R0lGODlhAQABAIABAAAAAP///yH5BAEAAAEALAAAAAABAAEAQAICTAEAOw%3D%3D" data-src="http://image.jpg" class="portable-infobox-image lazy media article-media" alt="image alt 2"  data-image-key="test2" data-image-name="test2" data-ref="2" data-params=\'[{"name":"test2", "full":"http://image2.jpg"}]\' />
-								</div>
-							</aside>',
-				'description' => 'Mobile Hero infobox with 2 titles, 2 images and key-value pair'
-			],
-			[
-				'input' => [
-					[
-						'type' => 'title',
-						'data' => [
-							'value' => 'Test Title'
-						]
-					],
-					[
-						'type' => 'image',
-						'data' => [
-							'alt' => 'image alt',
-							'alt' => 'image alt',
-							'url' => 'http://image.jpg',
-							'thumbnail' => 'thumbnail.jpg',
-							'ref' => 1,
-							'name' => 'test1'
-						]
-					],
-					[
-						'type' => 'data',
-						'data' => [
-							'label' => 'test label',
-							'value' => 'test value'
-						]
-					]
-				],
-				'output' => '<aside class="portable-infobox">
-								<div class="portable-infobox-item item-type-hero">
-									<hgroup class="portable-infobox-hero-title-wrapper portable-infobox-item-margins">
-										<h2 class="portable-infobox-hero-title">Test Title</h2>
-									</hgroup>
-									<img src="data:image/gif;base64,R0lGODlhAQABAIABAAAAAP///yH5BAEAAAEALAAAAAABAAEAQAICTAEAOw%3D%3D" data-src="http://image.jpg" class="portable-infobox-image lazy media article-media" alt="image alt"  data-image-key="test1" data-image-name="test1" data-ref="1" data-params=\'[{"name":"test1", "full":"http://image.jpg"}]\' />
-								</div>
-								<div class="portable-infobox-item item-type-key-val portable-infobox-item-margins">
-									<h3 class="portable-infobox-item-label portable-infobox-secondary-font">test label</h3>
-									<div class="portable-infobox-item-value">test value</div>
-									</div>
-							</aside>',
-				'description' => 'Mobile Hero infobox without image caption'
-			],
-			[
-				'input' => [
-					[
-						'type' => 'title',
-						'data' => [
-							'value' => 'Test Title'
-						]
-					],
-					[
-						'type' => 'image',
-						'data' => [
-							'alt' => 'image alt',
-							'caption' => 'image caption',
-							'url' => 'http://image.jpg',
-							'ref' => 1,
-							'name' => 'test1'
-						]
-					],
-					[
-						'type' => 'data',
-						'data' => [
-							'label' => 'test label',
-							'value' => 'test value'
-						]
-					],
-					[
-						'type' => 'title',
-						'data' => [
-							'value' => 'Test Title 2'
-						]
-					],
-					[
-						'type' => 'image',
-						'data' => [
-							'alt' => 'image alt 2',
-							'caption' => 'image caption 2',
-							'url' => 'http://image2.jpg',
-							'ref' => 2,
-							'name' => 'test2'
-						]
-					],
-				],
-				'output' => '<aside class="portable-infobox">
-								<div class="portable-infobox-item item-type-hero">
-									<hgroup class="portable-infobox-hero-title-wrapper portable-infobox-item-margins">
-										<h2 class="portable-infobox-hero-title">Test Title</h2>
-										<h3 class="portable-infobox-hero-caption">image caption</h3>
-									</hgroup>
-									<img src="data:image/gif;base64,R0lGODlhAQABAIABAAAAAP///yH5BAEAAAEALAAAAAABAAEAQAICTAEAOw%3D%3D" data-src="http://image.jpg" class="portable-infobox-image lazy media article-media" alt="image alt"  data-image-key="test1" data-image-name="test1" data-ref="1" data-params=\'[{"name":"test1", "full":"http://image.jpg"}]\' />
-								</div>
-								<div class="portable-infobox-item item-type-key-val portable-infobox-item-margins">
-									<h3 class="portable-infobox-item-label portable-infobox-secondary-font">test label</h3>
-									<div class="portable-infobox-item-value">test value</div>
-								</div>
-								<div class="portable-infobox-item item-type-title portable-infobox-item-margins">
-									<h2 class="portable-infobox-title">Test Title 2</h2>
-								</div>
-								<div class="portable-infobox-item item-type-image no-margins">
-									<img src="data:image/gif;base64,R0lGODlhAQABAIABAAAAAP///yH5BAEAAAEALAAAAAABAAEAQAICTAEAOw%3D%3D" data-src="http://image.jpg" class="portable-infobox-image lazy media article-media" alt="image alt 2"  data-image-key="test2" data-image-name="test2" data-ref="2" data-params=\'[{"name":"test2", "full":"http://image2.jpg"}]\' />
-								</div>
-							</aside>',
-				'description' => 'Mobile Hero infobox with 2 titles, 2 images and key-value pair'
-			],
-			[
-				'input' => [
-					[
-						'type' => 'title',
-						'data' => [
-							'value' => 'Test Title'
-						]
-					],
-					[
-						'type' => 'data',
-						'data' => [
-							'label' => 'test label',
-							'value' => 'test value'
-						]
-					]
-				],
-				'output' => '<aside class="portable-infobox">
-								<div class="portable-infobox-item item-type-title portable-infobox-item-margins">
-									<h2 class="portable-infobox-title">Test Title</h2>
-								</div>
-								<div class="portable-infobox-item item-type-key-val portable-infobox-item-margins">
-									<h3 class="portable-infobox-item-label portable-infobox-secondary-font">test label</h3>
-									<div class="portable-infobox-item-value">test value</div>
-									</div>
-							</aside>',
-				'description' => 'Mobile Hero infobox without image'
-			],
-			[
-				'input' => [
-					[
-						'type' => 'image',
-						'data' => [
-							'alt' => 'image alt',
-							'caption' => 'image caption',
-							'alt' => 'image alt',
-							'url' => 'http://image.jpg',
-							'thumbnail' => 'thumbnail.jpg',
-							'ref' => 1,
-							'name' => 'test1'
-						]
-					],
-					[
-						'type' => 'data',
-						'data' => [
-							'label' => 'test label',
-							'value' => 'test value'
-						]
-					]
-				],
-				'output' => '<aside class="portable-infobox">
-								<div class="portable-infobox-item item-type-hero">
-									<img src="data:image/gif;base64,R0lGODlhAQABAIABAAAAAP///yH5BAEAAAEALAAAAAABAAEAQAICTAEAOw%3D%3D" data-src="http://image.jpg" class="portable-infobox-image lazy media article-media" alt="image alt"  data-image-key="test1" data-image-name="test1" data-ref="1" data-params=\'[{"name":"test1", "full":"http://image.jpg"}]\' />
-								</div>
-								<div class="portable-infobox-item item-type-key-val portable-infobox-item-margins">
-									<h3 class="portable-infobox-item-label portable-infobox-secondary-font">test label</h3>
-									<div class="portable-infobox-item-value">test value</div>
-									</div>
-							</aside>',
-				'description' => 'Mobile Hero infobox without title'
-			],
-		];
 	}
 
 	public function testRenderInfoboxDataProvider() {
@@ -725,8 +367,6 @@
 								</nav>
 							</aside>',
 				'description' => 'Infobox with navigation'
-<<<<<<< HEAD
-=======
 			],
 			[
 				'input' => [
@@ -781,7 +421,6 @@
 									</div>
 							</aside>',
 				'description' => 'Mobile: Simple infobox with title, INVALID image and key-value pair'
->>>>>>> 4bfe7cf2
 			]
 		];
 	}
