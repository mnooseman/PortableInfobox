<?php

class PortableInfoboxHooks {
	const PARSER_TAG_GALLERY = 'gallery';
	const INFOBOX_BUILDER_SPECIAL_PAGE = 'Special:PortableInfoboxBuilder';

	public static function onBeforePageDisplay( OutputPage $out, Skin $skin ) {
		if ( F::app()->checkSkin( 'monobook', $skin ) ) {
			Wikia::addAssetsToOutput( 'portable_infobox_monobook_scss' );
		} else {
			Wikia::addAssetsToOutput( 'portable_infobox_scss' );
		}

		return true;
	}

	public static function onImageServingCollectImages( &$imageNamesArray, $articleTitle ) {
		if ( $articleTitle ) {
			$infoboxImages = PortableInfoboxDataService::newFromTitle( $articleTitle )->getImages();
			if ( !empty( $infoboxImages ) ) {
				$imageNamesArray = array_merge( $infoboxImages, (array)$imageNamesArray );
			}
		}

		return true;
	}

	/**
	 * Store information about raw content of all galleries in article to handle images in infoboxes
	 *
	 * @param $name Parser tag name
	 * @param $marker substitution marker
	 * @param $content raw tag contents
	 * @param $attributes
	 * @param $parser
	 * @param $frame
	 *
	 * @return bool
	 */
	public static function onParserTagHooksBeforeInvoke( $name, $marker, $content, $attributes, $parser, $frame ) {
		if ( $name === self::PARSER_TAG_GALLERY ) {
			\Wikia\PortableInfobox\Helpers\PortableInfoboxDataBag::getInstance()->setGallery( $marker, $content );
		}

		return true;
	}

	public static function onWgQueryPages( &$queryPages = [ ] ) {
		$queryPages[] = [ 'AllinfoboxesQueryPage', 'AllInfoboxes' ];

		return true;
	}

<<<<<<< HEAD
	static public function onAllInfoboxesQueryRecached() {
		F::app()->wg->Memc->delete( wfMemcKey( ApiQueryAllinfoboxes::MCACHE_KEY ) );
=======
	/**
	 * @param $article
	 * @param $text
	 * @param $wgOut
	 *
	 * @return bool
	 */
	public static function onArticleNonExistentPage( Article $article, OutputPage $wgOut, $text ) {
		$title = $article->getTitle();
		if ( $title && !$title->exists() && $title->inNamespace( NS_TEMPLATE ) && $title->userCan( 'edit' ) ) {
			$HTML = F::app()->renderView(
				'PortableInfoboxBuilderSpecialController',
				'renderCreateTemplateEntryPoint',
				[ 'title' => $title->getText() ]
			);
			$wgOut->clearHTML();
			$wgOut->addHTML( $HTML );
			// we don't want to add anything else, it also stops parser
			// (see Article.php:wfRunHook(ArticleNonExistentPage))
			return false;
		}

		return true;
	}

	/**
	 * @param Skin $skin
	 * @param string $text
	 *
	 * @return bool
	 */
	public static function onSkinAfterBottomScripts( $skin, &$text ) {
		$title = $skin->getTitle();

		if ( $title && $title->isSpecial( PortableInfoboxBuilderSpecialController::PAGE_NAME ) ) {
			$scripts = AssetsManager::getInstance()->getURL( 'portable_infobox_builder_js' );

			foreach ( $scripts as $script ) {
				$text .= Html::linkedScript( $script );
			}
		}

>>>>>>> de2bc994
		return true;
	}
}<|MERGE_RESOLUTION|>--- conflicted
+++ resolved
@@ -51,10 +51,11 @@
 		return true;
 	}
 
-<<<<<<< HEAD
 	static public function onAllInfoboxesQueryRecached() {
 		F::app()->wg->Memc->delete( wfMemcKey( ApiQueryAllinfoboxes::MCACHE_KEY ) );
-=======
+		return true;
+	}
+
 	/**
 	 * @param $article
 	 * @param $text
@@ -97,7 +98,6 @@
 			}
 		}
 
->>>>>>> de2bc994
 		return true;
 	}
 }